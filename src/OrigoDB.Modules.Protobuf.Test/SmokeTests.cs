--- conflicted
+++ resolved
@@ -26,13 +26,8 @@
     {
 #pragma warning disable 169
         private readonly int X;
-<<<<<<< HEAD
-
+#pragma warning restore 169
    }
-=======
-#pragma warning restore 169
-    }
->>>>>>> 28c8b1dd
 
     public class ClassWithPrivateRegularField
     {
