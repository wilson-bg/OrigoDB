﻿<?xml version="1.0" encoding="utf-8"?>
<Project ToolsVersion="4.0" DefaultTargets="Build" xmlns="http://schemas.microsoft.com/developer/msbuild/2003">
  <PropertyGroup>
    <Configuration Condition=" '$(Configuration)' == '' ">Debug</Configuration>
    <Platform Condition=" '$(Platform)' == '' ">AnyCPU</Platform>
    <ProductVersion>8.0.30703</ProductVersion>
    <SchemaVersion>2.0</SchemaVersion>
    <ProjectGuid>{200A39EE-0755-4349-985A-CFAB7FE94A8A}</ProjectGuid>
    <OutputType>Library</OutputType>
    <AppDesignerFolder>Properties</AppDesignerFolder>
    <RootNamespace>OrigoDB.Test.NUnit</RootNamespace>
    <AssemblyName>OrigoDB.Test.NUnit</AssemblyName>
    <TargetFrameworkVersion>v4.0</TargetFrameworkVersion>
    <FileAlignment>512</FileAlignment>
    <SolutionDir Condition="$(SolutionDir) == '' Or $(SolutionDir) == '*Undefined*'">..\</SolutionDir>
    <RestorePackages>true</RestorePackages>
  </PropertyGroup>
  <PropertyGroup Condition=" '$(Configuration)|$(Platform)' == 'Debug|AnyCPU' ">
    <DebugSymbols>true</DebugSymbols>
    <DebugType>full</DebugType>
    <Optimize>false</Optimize>
    <OutputPath>bin\Debug\</OutputPath>
    <DefineConstants>DEBUG;TRACE</DefineConstants>
    <ErrorReport>prompt</ErrorReport>
    <WarningLevel>4</WarningLevel>
  </PropertyGroup>
  <PropertyGroup Condition=" '$(Configuration)|$(Platform)' == 'Release|AnyCPU' ">
    <DebugType>pdbonly</DebugType>
    <Optimize>true</Optimize>
    <OutputPath>bin\Release\</OutputPath>
    <DefineConstants>TRACE</DefineConstants>
    <ErrorReport>prompt</ErrorReport>
    <WarningLevel>4</WarningLevel>
    <NoWarn>
    </NoWarn>
  </PropertyGroup>
  <ItemGroup>
    <Reference Include="Castle.Core">
      <HintPath>..\packages\Castle.Core.3.1.0\lib\net40-client\Castle.Core.dll</HintPath>
    </Reference>
    <Reference Include="FakeItEasy">
      <HintPath>..\packages\FakeItEasy.1.7.4626.65\lib\NET40\FakeItEasy.dll</HintPath>
    </Reference>
    <Reference Include="nunit.framework">
      <HintPath>..\packages\NUnit.2.6.2\lib\nunit.framework.dll</HintPath>
    </Reference>
    <Reference Include="System" />
    <Reference Include="System.Core" />
    <Reference Include="System.Runtime.Serialization" />
    <Reference Include="System.Xml.Linq" />
    <Reference Include="System.Data.DataSetExtensions" />
    <Reference Include="Microsoft.CSharp" />
    <Reference Include="System.Data" />
    <Reference Include="System.Xml" />
  </ItemGroup>
  <ItemGroup>
    <Compile Include="..\OrigoDB.Core.Test\Customer.cs">
      <Link>Domain\Customer.cs</Link>
    </Compile>
    <Compile Include="..\OrigoDB.Core.Test\TestModel.cs">
      <Link>Domain\TestModel.cs</Link>
    </Compile>
    <Compile Include="AuthenticationModelTests.cs" />
    <Compile Include="AuthorizerTests.cs" />
    <Compile Include="BenchmarkTests.cs" />
    <Compile Include="ByteCountingStreamTest.cs" />
    <Compile Include="CachingLinqCompilerTest.cs" />
    <Compile Include="CommandJournalTest.cs" />
    <Compile Include="CommandTimestampTests.cs" />
    <Compile Include="CompressorTests.cs" />
    <Compile Include="EngineConfigurationTest.cs" />
    <Compile Include="DomainEventTests.cs" />
    <Compile Include="EngineEventsTests.cs" />
    <Compile Include="ConfigDictionaryTests.cs" />
<<<<<<< HEAD
    <Compile Include="GenericDomain\Order.cs" />
    <Compile Include="GenericDomain\Product.cs" />
    <Compile Include="GenericDomain\TestContext.cs" />
    <Compile Include="GenericDomain\GenericModelTests.cs" />
    <Compile Include="GenericDomain\InsertCommand.cs" />
    <Compile Include="GenericDomain\GetByQuery.cs" />
    <Compile Include="GenericDomain\GenericModel.cs" />
    <Compile Include="GenericDomain\IDomainElement.cs" />
    <Compile Include="GenericDomain\Person.cs" />
=======
    <Compile Include="GenericModelTest.cs" />
    <Compile Include="Models\GraphModelTests.cs" />
>>>>>>> 73583348
    <Compile Include="GzipHelperTest.cs" />
    <Compile Include="HashUtilityTest.cs" />
    <Compile Include="ImmutabilityTests.cs" />
    <Compile Include="LoggingTests.cs" />
    <Compile Include="MergersTest.cs" />
    <Compile Include="Models\RangeTests.cs" />
    <Compile Include="Models\Redis\ExpirationTests.cs" />
    <Compile Include="Models\Redis\KeyTests.cs" />
    <Compile Include="Models\Redis\RangeTests.cs" />
    <Compile Include="Models\Redis\RedisTestBase.cs" />
    <Compile Include="Models\Redis\SortedSetTests.cs" />
    <Compile Include="Models\Redis\StringTests.cs" />
    <Compile Include="ModelTests.cs" />
    <Compile Include="PacketTest.cs" />
    <Compile Include="PersistenceModeTests.cs" />
    <Compile Include="Proxy\ModelWithOverloads.cs" />
    <Compile Include="Proxy\OperationAttributeMapToTests.cs" />
    <Compile Include="Proxy\ProxyExceptionTests.cs" />
    <Compile Include="Proxy\MethodMapTests.cs" />
    <Compile Include="Proxy\ProxyOverloadingTests.cs" />
    <Compile Include="Proxy\ProxyTest.cs" />
    <Compile Include="RolloverTests.cs" />
    <Compile Include="RoyalFoodTasterTests.cs" />
    <Compile Include="SchemaMigrationsTest.cs" />
    <Compile Include="SerializerTest.cs" />
    <Compile Include="SnapshotTests.cs" />
    <Compile Include="StoreTests.cs" />
    <Compile Include="SuccessfulUserAuthentication.cs" />
    <Compile Include="Properties\AssemblyInfo.cs" />
  </ItemGroup>
  <ItemGroup>
    <None Include="packages.config" />
  </ItemGroup>
  <ItemGroup>
    <ProjectReference Include="..\OrigoDB.Core\OrigoDB.Core.csproj">
      <Project>{cc2165e7-5f7f-41e2-8a1c-28af88ba7aa1}</Project>
      <Name>OrigoDB.Core</Name>
    </ProjectReference>
  </ItemGroup>
  <Import Project="$(MSBuildToolsPath)\Microsoft.CSharp.targets" />
  <!-- To modify your build process, add your task inside one of the targets below and uncomment it. 
       Other similar extension points exist, see Microsoft.Common.targets.
  <Target Name="BeforeBuild">
  </Target>
  <Target Name="AfterBuild">
  </Target>
  -->
</Project><|MERGE_RESOLUTION|>--- conflicted
+++ resolved
@@ -72,7 +72,6 @@
     <Compile Include="DomainEventTests.cs" />
     <Compile Include="EngineEventsTests.cs" />
     <Compile Include="ConfigDictionaryTests.cs" />
-<<<<<<< HEAD
     <Compile Include="GenericDomain\Order.cs" />
     <Compile Include="GenericDomain\Product.cs" />
     <Compile Include="GenericDomain\TestContext.cs" />
@@ -82,10 +81,8 @@
     <Compile Include="GenericDomain\GenericModel.cs" />
     <Compile Include="GenericDomain\IDomainElement.cs" />
     <Compile Include="GenericDomain\Person.cs" />
-=======
     <Compile Include="GenericModelTest.cs" />
     <Compile Include="Models\GraphModelTests.cs" />
->>>>>>> 73583348
     <Compile Include="GzipHelperTest.cs" />
     <Compile Include="HashUtilityTest.cs" />
     <Compile Include="ImmutabilityTests.cs" />
