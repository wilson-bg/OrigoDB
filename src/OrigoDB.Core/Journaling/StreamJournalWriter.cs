--- conflicted
+++ resolved
@@ -17,11 +17,7 @@
         private RolloverStrategy _rolloverStrategy;
         private long _entriesWrittenToCurrentStream;
 
-<<<<<<< HEAD
-        private static ILog _log = LogManager.GetCurrentClassLogger();
-=======
         private static ILogger _log = LogProvider.Factory.GetLoggerForCallingType();
->>>>>>> 28c8b1dd
 
 
 
