﻿using System;
using System.IO;
using System.Threading;
using Common.Logging;
using OrigoDB.Core.Security;

namespace OrigoDB.Core
{


    /// <summary>
    /// Engine is responsible for executing commands and queries against
    /// the model while conforming to ACID.
    /// </summary>
    public partial class Engine : IDisposable
    {
        EngineConfiguration _config;
        bool _isDisposed = false;
<<<<<<< HEAD
        private static ILog _log = LogManager.GetCurrentClassLogger();
=======
        static ILogger _log = LogProvider.Factory.GetLoggerForCallingType();
>>>>>>> 28c8b1dd
        IAuthorizer<Type> _authorizer;

        private readonly Kernel _kernel;

        public EngineConfiguration Config { get { return _config; } }
		internal Kernel Kernel { get { return _kernel; }}
        /// <summary>
        /// Shuts down the engine
        /// </summary>
        public void Close()
        {
            if (!_isDisposed)
            {
                Core.Config.Engines.Remove(this);
                if (_config.SnapshotBehavior == SnapshotBehavior.OnShutdown) CreateSnapshot();
                _isDisposed = true;
                _kernel.Dispose();
            }
        }

        private void ThrowIfDisposed()
        {
            if (_isDisposed) throw new ObjectDisposedException(GetType().FullName);
        }


        protected Engine(Func<Model> constructor, EngineConfiguration config)
        {
            _config = config;

            var store = _config.CreateStore();
            store.Load();

            _kernel = _config.CreateKernel(store);
            _kernel.Restore(constructor);
            
            _authorizer = _config.CreateAuthorizer();

            if (_config.SnapshotBehavior == SnapshotBehavior.AfterRestore)
            {
                _log.Info("Starting snaphot job on threadpool");

                ThreadPool.QueueUserWorkItem((o) => CreateSnapshot());

                //Give the snapshot thread a chance to start and aquire the readlock
                Thread.Sleep(TimeSpan.FromMilliseconds(10));
            }

            Core.Config.Engines.AddEngine(config.Location.OfJournal, this);
        }

        public object Execute(Query query)
        {
            return Execute<Model, object>(model => query.ExecuteStub(model));
        }

        public T Execute<M, T>(Func<M, T> lambdaQuery) where M : Model
        {
            ThrowIfDisposed();
            ThrowUnlessAuthenticated(lambdaQuery.GetType());
            return (T)ExecuteQuery(new DelegateQuery<M, T>(lambdaQuery));
        }

        public T Execute<M, T>(Query<M, T> query) where M : Model
        {
            ThrowIfDisposed();
            ThrowUnlessAuthenticated(query.GetType());
            return ExecuteQuery(query);
        }

        private T ExecuteQuery<M, T>(Query<M, T> query) where M : Model
        {
            return _kernel.ExecuteQuery(query);
        }

        public object Execute(Command command)
        {
            ThrowIfDisposed();
            ThrowUnlessAuthenticated(command.GetType());
            return _kernel.ExecuteCommand(command);
        }

        private void ThrowUnlessAuthenticated(Type operationType)
        {
            if (!_authorizer.Allows(operationType, Thread.CurrentPrincipal))
            {
                var msg = String.Format("Access denied to type {0}", operationType);
                throw new UnauthorizedAccessException(msg);
            }
        }

        internal byte[] GetSnapshot()
        {
            //TODO: Verify GetBuffer!
            MemoryStream memoryStream = new MemoryStream();
            WriteSnapshotToStream(memoryStream);
            return memoryStream.GetBuffer();
        }

        internal void WriteSnapshotToStream(Stream stream)
        {
            var serializer = _config.CreateSerializer();
            _kernel.Read(m =>serializer.Write(m,stream));
        }
 
        public void CreateSnapshot()
        {
            _kernel.CreateSnapshot();
        }


        public void Dispose()
        {
            Close();
        }


        #region Static non-generic Load and Create methods

        public static Engine Load(string location)
        {
            var config = EngineConfiguration.Create();
            config.Location.OfJournal = location; //TODO: this smells
            return Load(config);
        }

        public static Engine Load(EngineConfiguration config)
        {
            if (!config.Location.HasJournal) throw new InvalidOperationException("Specify location to load from in non-generic load");
	        Engine engine;
			if(!Core.Config.Engines.TryGetEngine(config.Location.OfJournal,out engine))
			{
				config.CreateStore().VerifyCanLoad();
				engine = new Engine(null, config);
			}
            return engine;
        }

        public static Engine Create(Model model, string location = null)
        {
            var config = EngineConfiguration.Create();
            config.Location.OfJournal = location;
            return Create(model, config);
        }

        public static Engine Create(Model model, EngineConfiguration config = null)
        {

            config = config ?? EngineConfiguration.Create();
            if (!config.Location.HasJournal) config.Location.SetLocationFromType(model.GetType());
            return Create<Model>(model, config);

        }


        #endregion

        #region Static generic Load methods

        /// <summary>
        /// Load from location using the default EngineConfiguration
        /// </summary>
        /// <typeparam name="M"></typeparam>
        /// <param name="location"></param>
        /// <returns></returns>
        public static Engine<M> Load<M>(string location) where M : Model
        {
            var config = EngineConfiguration.Create();
            config.Location.OfJournal = location;
            return Load<M>(config);
        }

        /// <summary>
        /// Load using an explicit configuration.
        /// </summary>
        /// <typeparam name="M"></typeparam>
        /// <param name="config"></param>
        /// <returns></returns>
        public static Engine<M> Load<M>(EngineConfiguration config = null) where M : Model
        {
            config = config ?? EngineConfiguration.Create();
            if (!config.Location.HasJournal) config.Location.SetLocationFromType<M>();
	        Engine engine;
			if (!Core.Config.Engines.TryGetEngine(config.Location.OfJournal, out engine))
			{
				config.CreateStore().VerifyCanLoad();
				engine = new Engine<M>(config);
			}           
            return (Engine<M>) engine;
        }
        #endregion

        #region Generic Create methods

        public static Engine<M> Create<M>(string location) where M : Model
        {
            var config = EngineConfiguration.Create();
            config.Location.OfJournal = location;
            return Create<M>(config);
        }

        public static Engine<M> Create<M>(M model, string location = null) where M : Model
        {
            var config = EngineConfiguration.Create();
            config.Location.OfJournal = location;
            return Create<M>(model, config);
        }

        public static Engine<M> Create<M>(EngineConfiguration config = null) where M : Model
        {
            config = config ?? EngineConfiguration.Create();
            M model = Activator.CreateInstance<M>();
            return Create(model, config);
        }

        public static Engine<M> Create<M>(M model, EngineConfiguration config) where M : Model
        {
            if (!config.Location.HasJournal) config.Location.SetLocationFromType<M>();
            IStore store = config.CreateStore();
            store.Create(model);
            return Load<M>(config);
        }

        #endregion

        #region Static generic LoadOrCreate methods


        public static Engine<M> LoadOrCreate<M>(string location = null) where M : Model, new()
        {
            var config = EngineConfiguration.Create();
            config.Location.OfJournal = location;
            return LoadOrCreate<M>(config);
        }

        public static Engine<M> LoadOrCreate<M>(EngineConfiguration config) where M : Model, new()
        {

            config = config ?? EngineConfiguration.Create();
            Func<M> constructor = () => Activator.CreateInstance<M>();
            return LoadOrCreate<M>(constructor, config);
        }

        public static Engine<M> LoadOrCreate<M>(Func<M> constructor, EngineConfiguration config = null) where M : Model
        {
            config = config ?? EngineConfiguration.Create();
            if (constructor == null) throw new ArgumentNullException("constructor");
            if (config == null) throw new ArgumentNullException("config");
            if (!config.Location.HasJournal) config.Location.SetLocationFromType<M>();
            Engine<M> result = null;

            var store = config.CreateStore();

            if (store.Exists)
            {
                result = Load<M>(config);
                _log.Debug("Engine Loaded");
            }
            else
            {
                result = Create<M>(constructor.Invoke(), config);
                _log.Debug("Engine Created");
            }
            return result;
        }

        #endregion
    }
}<|MERGE_RESOLUTION|>--- conflicted
+++ resolved
@@ -16,11 +16,7 @@
     {
         EngineConfiguration _config;
         bool _isDisposed = false;
-<<<<<<< HEAD
-        private static ILog _log = LogManager.GetCurrentClassLogger();
-=======
         static ILogger _log = LogProvider.Factory.GetLoggerForCallingType();
->>>>>>> 28c8b1dd
         IAuthorizer<Type> _authorizer;
 
         private readonly Kernel _kernel;
