﻿<?xml version="1.0" encoding="utf-8"?>
<Project ToolsVersion="4.0" DefaultTargets="Build" xmlns="http://schemas.microsoft.com/developer/msbuild/2003">
  <PropertyGroup>
    <Configuration Condition=" '$(Configuration)' == '' ">Debug</Configuration>
    <Platform Condition=" '$(Platform)' == '' ">AnyCPU</Platform>
    <ProductVersion>8.0.30703</ProductVersion>
    <SchemaVersion>2.0</SchemaVersion>
    <ProjectGuid>{CC2165E7-5F7F-41E2-8A1C-28AF88BA7AA1}</ProjectGuid>
    <OutputType>Library</OutputType>
    <AppDesignerFolder>Properties</AppDesignerFolder>
    <RootNamespace>OrigoDB.Core</RootNamespace>
    <AssemblyName>OrigoDB.Core</AssemblyName>
    <TargetFrameworkVersion>v4.0</TargetFrameworkVersion>
    <FileAlignment>512</FileAlignment>
    <SccProjectName>
    </SccProjectName>
    <SccLocalPath>
    </SccLocalPath>
    <SccAuxPath>
    </SccAuxPath>
    <SccProvider>
    </SccProvider>
    <TargetFrameworkProfile />
    <SolutionDir Condition="$(SolutionDir) == '' Or $(SolutionDir) == '*Undefined*'">..\..\src\</SolutionDir>
    <RestorePackages>true</RestorePackages>
  </PropertyGroup>
  <PropertyGroup Condition=" '$(Configuration)|$(Platform)' == 'Debug|AnyCPU' ">
    <DebugSymbols>true</DebugSymbols>
    <DebugType>full</DebugType>
    <Optimize>false</Optimize>
    <OutputPath>bin\Debug\</OutputPath>
    <DefineConstants>TRACE;DEBUG</DefineConstants>
    <ErrorReport>prompt</ErrorReport>
    <WarningLevel>4</WarningLevel>
    <DocumentationFile>bin\Debug\OrigoDB.Core.XML</DocumentationFile>
  </PropertyGroup>
  <PropertyGroup Condition=" '$(Configuration)|$(Platform)' == 'Release|AnyCPU' ">
    <DebugType>pdbonly</DebugType>
    <Optimize>true</Optimize>
    <OutputPath>bin\Release\</OutputPath>
    <DefineConstants>TRACE</DefineConstants>
    <ErrorReport>prompt</ErrorReport>
    <WarningLevel>4</WarningLevel>
    <DocumentationFile>bin\Release\OrigoDB.Core.XML</DocumentationFile>
    <NoWarn>1591</NoWarn>
    <CodeAnalysisRuleSet>AllRules.ruleset</CodeAnalysisRuleSet>
  </PropertyGroup>
  <ItemGroup>
    <Reference Include="System" />
    <Reference Include="System.configuration" />
    <Reference Include="System.Core" />
    <Reference Include="System.Data" />
    <Reference Include="System.XML" />
  </ItemGroup>
  <ItemGroup>
    <Compile Include="..\SharedAssemblyInfo.cs">
      <Link>SharedAssemblyInfo.cs</Link>
    </Compile>
    <Compile Include="Benchmarking\Benchmark.cs" />
    <Compile Include="Benchmarking\BenchmarkModel.cs" />
    <Compile Include="Benchmarking\BenchmarkResult.cs" />
    <Compile Include="Benchmarking\BenchmarkCommand.cs" />
    <Compile Include="Configuration\AlwaysCloneStrategy.cs" />
    <Compile Include="Configuration\CloneStrategy.cs" />
    <Compile Include="Configuration\HeuristicCloneStrategy.cs" />
    <Compile Include="Configuration\IsolationSettings.cs" />
    <Compile Include="Configuration\NeverCloneStrategy.cs" />
    <Compile Include="Configuration\SqlSettings.cs" />
    <Compile Include="Configuration\StorageType.cs" />
    <Compile Include="ExecutionContext.cs" />
    <Compile Include="IsolationAttribute.cs" />
    <Compile Include="Modeling\Geo\ArcDistance.cs" />
    <Compile Include="Modeling\Geo\GeoSpatialIndex.cs" />
    <Compile Include="Modeling\Geo\GeoPoint.cs" />
    <Compile Include="Modeling\Messaging\BinaryMessage.cs" />
    <Compile Include="Modeling\Messaging\BrokerStatus.cs" />
    <Compile Include="Modeling\Messaging\DequeueCommand.cs" />
    <Compile Include="Modeling\GraphModel.cs" />
    <Compile Include="Modeling\KeyValueStore.cs" />
    <Compile Include="Benchmarking\Timing.cs" />
    <Compile Include="Benchmarking\RandomExtensions.cs" />
    <Compile Include="Benchmarking\Statistics.cs" />
    <Compile Include="Clients\ClusterClient.cs" />
    <Compile Include="Clients\Dispatching\DedicatedQueryDispatchStrategy.cs" />
    <Compile Include="Clients\Dispatching\QueryDispatchStrategyBase.cs" />
    <Compile Include="Clients\Dispatching\RandomQueryDispatchStrategy.cs" />
    <Compile Include="Clients\Dispatching\RoundRobinQueryDispatchStrategy.cs" />
    <Compile Include="Clients\FailoverClusterClient.cs" />
    <Compile Include="Clients\Dispatching\IClusterQueryDispatchStrategy.cs" />
    <Compile Include="Clients\LocalEngineClient.cs" />
    <Compile Include="Clients\Remote\ConnectionPools.cs" />
    <Compile Include="Clients\Remote\IRequestContextFactory.cs" />
    <Compile Include="Clients\Remote\Messages\ClusterInfo.cs" />
    <Compile Include="Clients\Remote\Messages\NetworkMessage.cs" />
    <Compile Include="Clients\Remote\Messages\SnapshotRequest.cs" />
    <Compile Include="Clients\Remote\PooledConnectionRequestContextFactory.cs" />
    <Compile Include="Clients\PartitionClient.cs" />
    <Compile Include="Clients\RemoteEngineClient.cs" />
    <Compile Include="Clients\Remote\RemoteConnection.cs" />
    <Compile Include="Clients\Remote\RequestContext.cs" />
    <Compile Include="Clients\WrongNodeException.cs" />
    <Compile Include="CommandExecutedEventArgs.cs" />
    <Compile Include="CommandExecutingEventArgs.cs" />
    <Compile Include="CommandFailedException.cs" />
    <Compile Include="Configuration\ConfigDictionary.cs" />
    <Compile Include="Configuration\ConfigurationExtensions.cs" />
    <Compile Include="Configuration\FormatterUsage.cs" />
    <Compile Include="Configuration\TeenyIoc.cs" />
    <Compile Include="IEvent.cs" />
<<<<<<< HEAD
    <Compile Include="Modeling\Messaging\Message.cs" />
    <Compile Include="Modeling\Messaging\MessageBrokerExtensions.cs" />
    <Compile Include="Modeling\Messaging\MessageBroker.cs" />
    <Compile Include="Modeling\Messaging\TextMessage.cs" />
    <Compile Include="Modeling\Redis\BitOperator.cs" />
    <Compile Include="Modeling\Redis\NamedGeoPoint.cs" />
    <Compile Include="Modeling\Redis\PurgeExpiredKeysCommand.cs" />
    <Compile Include="Modeling\Range.cs" />
    <Compile Include="Modeling\Redis\Extensions.cs" />
    <Compile Include="Modeling\Redis\Range.cs" />
    <Compile Include="Modeling\Redis\RedisModel.cs" />
    <Compile Include="Modeling\Redis\ZSetEntry.cs" />
    <Compile Include="IsolationLevel.cs" />
=======
    <Compile Include="Models\Redis\PurgeExpiredKeysCommand.cs" />
    <Compile Include="Models\Relational.cs" />
    <Compile Include="Models\Types\Range.cs" />
    <Compile Include="Models\Redis\Extensions.cs" />
    <Compile Include="Models\Redis\Range.cs" />
    <Compile Include="Models\Redis\RedisModel.cs" />
    <Compile Include="Models\Redis\ZSetEntry.cs" />
>>>>>>> 4be2825c
    <Compile Include="Proxying\CommandInfo.cs" />
    <Compile Include="Proxying\NotAllowedAttribute.cs" />
    <Compile Include="Proxying\NotAllowedOperation.cs" />
    <Compile Include="Proxying\QueryInfo.cs" />
    <Compile Include="Storage\Rollover\CompositeRolloverStrategy.cs" />
    <Compile Include="Storage\Rollover\MaxBytesRolloverStrategy.cs" />
    <Compile Include="Storage\Rollover\MaxEntriesRolloverStrategy.cs" />
    <Compile Include="Storage\Rollover\ScheduledRolloverStrategy.cs" />
    <Compile Include="Storage\Sql\OleDbStatements.cs" />
    <Compile Include="Storage\Sql\SqlCommandStore.cs" />
    <Compile Include="Storage\Sql\SqlJournalWriter.cs" />
    <Compile Include="Storage\Sql\MsSqlStatements.cs" />
    <Compile Include="Storage\Sql\SqlStatements.cs" />
    <Compile Include="Utilities\Utils.Converters.cs" />
    <Compile Include="Storage\Journaling\JournalAppender.cs" />
    <Compile Include="Storage\Journaling\ModelCreated.cs" />
    <Compile Include="Configuration\PersistenceMode.cs" />
    <Compile Include="Proxying\CommandAttribute.cs" />
    <Compile Include="Proxying\NoProxyAttribute.cs" />
    <Compile Include="Proxying\OperationAttribute.cs" />
    <Compile Include="Proxying\QueryAttribute.cs" />
    <Compile Include="Security\Authorizer.cs" />
    <Compile Include="Storage\File\FileSnapshot.cs" />
    <Compile Include="Storage\File\FileSnapshotStore.cs" />
    <Compile Include="Storage\FormatterExtensions.cs" />
    <Compile Include="Storage\Initializable.cs" />
    <Compile Include="Storage\InMemorySnapshotStore.cs" />
    <Compile Include="Storage\ISnapshotStore.cs" />
    <Compile Include="Storage\ModelLoader.cs" />
    <Compile Include="Storage\NullWriteStream.cs" />
    <Compile Include="Storage\SnapshotStore.cs" />
    <Compile Include="Operations\Command[M].cs" />
    <Compile Include="Operations\Command[M,R].cs" />
    <Compile Include="Compression\DeflateStreamCompressor.cs" />
    <Compile Include="Compression\GzipCompressor.cs" />
    <Compile Include="Compression\ICompressor.cs" />
    <Compile Include="Compression\StreamCompressor.cs" />
    <Compile Include="Configuration\ClientConfiguration.cs" />
    <Compile Include="Configuration\CompressionMethod.cs" />
    <Compile Include="Configuration\Config.cs" />
    <Compile Include="Configuration\FailoverClusterClientConfiguration.cs" />
    <Compile Include="Configuration\Kernels.cs" />
    <Compile Include="Configuration\LocalClientConfiguration.cs" />
    <Compile Include="Configuration\PartitionClusterClientConfiguration.cs" />
    <Compile Include="Configuration\RemoteClientConfiguration.cs" />
    <Compile Include="Kernels\ImmutabilityKernel.cs" />
    <Compile Include="Operations\IImmutabilityCommand.cs" />
    <Compile Include="Operations\IImmutabilityCommandWithResult.cs" />
    <Compile Include="Operations\ImmutabilityCommand.cs" />
    <Compile Include="Logging\ConsoleLogger.cs" />
    <Compile Include="Logging\ConsoleLoggerFactory.cs" />
    <Compile Include="Logging\ILoggerFactory.cs" />
    <Compile Include="Logging\Logger.cs" />
    <Compile Include="Logging\LogLevel.cs" />
    <Compile Include="Logging\LogProvider.cs" />
    <Compile Include="Proxying\ProxyExtensions.cs" />
    <Compile Include="Operations\Query.cs" />
    <Compile Include="Storage\InMemoryCommandStore.cs" />
    <Compile Include="Storage\Journaling\RollbackMarker.cs" />
    <Compile Include="Kernels\Kernel.cs" />
    <Compile Include="Operations\DelegateQuery.cs" />
    <Compile Include="Engine.For.cs" />
    <Compile Include="Db.cs" />
    <Compile Include="Engines.cs" />
    <Compile Include="ImmutableAttribute.cs" />
    <Compile Include="IOperationWithResult.cs" />
    <Compile Include="Configuration\CustomBinder.cs" />
    <Compile Include="Kernels\OptimisticKernel.cs" />
    <Compile Include="Proxying\OperationType.cs" />
    <Compile Include="Proxying\OperationInfo.cs" />
    <Compile Include="Clients\Merge.cs" />
    <Compile Include="Kernels\RoyalFoodTaster.cs" />
    <Compile Include="Storage\ByteCountingStream.cs" />
    <Compile Include="Storage\PacketingFormatter.cs" />
    <Compile Include="Utilities\ByteArrayExtensions.cs" />
    <Compile Include="Utilities\CompressionAlgorithms.cs" />
    <Compile Include="Clients\ConnectionPool.cs" />
    <Compile Include="Utilities\Disposable[T].cs" />
    <Compile Include="Linq\CachingLinqCompiler.cs" />
    <Compile Include="Linq\CompiledLinqExtensions.cs" />
    <Compile Include="Storage\Rollover\RolloverStrategy.cs" />
    <Compile Include="Proxying\Proxy.cs" />
    <Compile Include="Proxying\ProxyCommand.cs" />
    <Compile Include="Proxying\MethodMap.cs" />
    <Compile Include="Proxying\ProxyQuery.cs" />
    <Compile Include="Security\NullAuthorizer.cs" />
    <Compile Include="Security\IAuthenticator.cs" />
    <Compile Include="Security\IAuthorizer.cs" />
    <Compile Include="Logging\ILogger.cs" />
    <Compile Include="Storage\Journaling\AsynchronousJournalWriter.cs" />
    <Compile Include="Operations\Command.cs" />
    <Compile Include="CommandAbortedException.cs" />
    <Compile Include="Configuration\SynchronizationMode.cs" />
    <Compile Include="Engine.cs" />
    <Compile Include="Configuration\EngineConfiguration.cs" />
    <Compile Include="Engine[M].cs" />
    <Compile Include="Configuration\JournalWriterMode.cs" />
    <Compile Include="Security\SecurityModel.cs" />
    <Compile Include="Security\Permission.cs" />
    <Compile Include="Security\OrigoDBPrincipal.cs" />
    <Compile Include="Security\Role.cs" />
    <Compile Include="Security\AuthenticationModel.cs" />
    <Compile Include="Storage\ICommandStore.cs" />
    <Compile Include="Storage\File\JournalFile.cs" />
    <Compile Include="Storage\Snapshot.cs" />
    <Compile Include="Storage\CommandStore.cs" />
    <Compile Include="Utilities\Ensure.cs" />
    <Compile Include="Utilities\NonDestructiveArrayQueue.cs" />
    <Compile Include="Storage\Packet.cs">
      <SubType>Code</SubType>
    </Compile>
    <Compile Include="Utilities\ResourcePool.cs" />
    <Compile Include="Utilities\SocketExtensions.cs" />
    <Compile Include="Utilities\IsolatedReturnTypes.cs" />
    <Compile Include="Security\User.cs" />
    <Compile Include="Configuration\SnapshotBehavior.cs" />
    <Compile Include="Synchronization\ISynchronizer.cs" />
    <Compile Include="Storage\Journaling\IJournalWriter.cs" />
    <Compile Include="IEngine[M].cs" />
    <Compile Include="Storage\Journaling\JournalEntry.cs" />
    <Compile Include="Model.cs" />
    <Compile Include="Synchronization\NullSynchronizer.cs" />
    <Compile Include="Operations\Query[M,R].cs" />
    <Compile Include="Synchronization\ReadWriteSynchronizer.cs" />
    <Compile Include="Synchronization\ExclusiveSynchronizer.cs" />
    <Compile Include="Storage\File\FileCommandStore.cs" />
    <Compile Include="Storage\Journaling\StreamJournalWriter.cs" />
    <Compile Include="Utilities\HashUtility.cs" />
  </ItemGroup>
  <ItemGroup>
    <None Include="Core.Public.cd" />
    <None Include="Security\ClassDiagram2.cd" />
  </ItemGroup>
  <ItemGroup>
    <Folder Include="Properties\" />
  </ItemGroup>
  <Import Project="$(MSBuildToolsPath)\Microsoft.CSharp.targets" />
  <!-- To modify your build process, add your task inside one of the targets below and uncomment it. 
       Other similar extension points exist, see Microsoft.Common.targets.
  <Target Name="BeforeBuild">
  </Target>
  <Target Name="AfterBuild">
  </Target>
  -->
</Project><|MERGE_RESOLUTION|>--- conflicted
+++ resolved
@@ -1,277 +1,272 @@
-﻿<?xml version="1.0" encoding="utf-8"?>
-<Project ToolsVersion="4.0" DefaultTargets="Build" xmlns="http://schemas.microsoft.com/developer/msbuild/2003">
-  <PropertyGroup>
-    <Configuration Condition=" '$(Configuration)' == '' ">Debug</Configuration>
-    <Platform Condition=" '$(Platform)' == '' ">AnyCPU</Platform>
-    <ProductVersion>8.0.30703</ProductVersion>
-    <SchemaVersion>2.0</SchemaVersion>
-    <ProjectGuid>{CC2165E7-5F7F-41E2-8A1C-28AF88BA7AA1}</ProjectGuid>
-    <OutputType>Library</OutputType>
-    <AppDesignerFolder>Properties</AppDesignerFolder>
-    <RootNamespace>OrigoDB.Core</RootNamespace>
-    <AssemblyName>OrigoDB.Core</AssemblyName>
-    <TargetFrameworkVersion>v4.0</TargetFrameworkVersion>
-    <FileAlignment>512</FileAlignment>
-    <SccProjectName>
-    </SccProjectName>
-    <SccLocalPath>
-    </SccLocalPath>
-    <SccAuxPath>
-    </SccAuxPath>
-    <SccProvider>
-    </SccProvider>
-    <TargetFrameworkProfile />
-    <SolutionDir Condition="$(SolutionDir) == '' Or $(SolutionDir) == '*Undefined*'">..\..\src\</SolutionDir>
-    <RestorePackages>true</RestorePackages>
-  </PropertyGroup>
-  <PropertyGroup Condition=" '$(Configuration)|$(Platform)' == 'Debug|AnyCPU' ">
-    <DebugSymbols>true</DebugSymbols>
-    <DebugType>full</DebugType>
-    <Optimize>false</Optimize>
-    <OutputPath>bin\Debug\</OutputPath>
-    <DefineConstants>TRACE;DEBUG</DefineConstants>
-    <ErrorReport>prompt</ErrorReport>
-    <WarningLevel>4</WarningLevel>
-    <DocumentationFile>bin\Debug\OrigoDB.Core.XML</DocumentationFile>
-  </PropertyGroup>
-  <PropertyGroup Condition=" '$(Configuration)|$(Platform)' == 'Release|AnyCPU' ">
-    <DebugType>pdbonly</DebugType>
-    <Optimize>true</Optimize>
-    <OutputPath>bin\Release\</OutputPath>
-    <DefineConstants>TRACE</DefineConstants>
-    <ErrorReport>prompt</ErrorReport>
-    <WarningLevel>4</WarningLevel>
-    <DocumentationFile>bin\Release\OrigoDB.Core.XML</DocumentationFile>
-    <NoWarn>1591</NoWarn>
-    <CodeAnalysisRuleSet>AllRules.ruleset</CodeAnalysisRuleSet>
-  </PropertyGroup>
-  <ItemGroup>
-    <Reference Include="System" />
-    <Reference Include="System.configuration" />
-    <Reference Include="System.Core" />
-    <Reference Include="System.Data" />
-    <Reference Include="System.XML" />
-  </ItemGroup>
-  <ItemGroup>
-    <Compile Include="..\SharedAssemblyInfo.cs">
-      <Link>SharedAssemblyInfo.cs</Link>
-    </Compile>
-    <Compile Include="Benchmarking\Benchmark.cs" />
-    <Compile Include="Benchmarking\BenchmarkModel.cs" />
-    <Compile Include="Benchmarking\BenchmarkResult.cs" />
-    <Compile Include="Benchmarking\BenchmarkCommand.cs" />
-    <Compile Include="Configuration\AlwaysCloneStrategy.cs" />
-    <Compile Include="Configuration\CloneStrategy.cs" />
-    <Compile Include="Configuration\HeuristicCloneStrategy.cs" />
-    <Compile Include="Configuration\IsolationSettings.cs" />
-    <Compile Include="Configuration\NeverCloneStrategy.cs" />
-    <Compile Include="Configuration\SqlSettings.cs" />
-    <Compile Include="Configuration\StorageType.cs" />
-    <Compile Include="ExecutionContext.cs" />
-    <Compile Include="IsolationAttribute.cs" />
-    <Compile Include="Modeling\Geo\ArcDistance.cs" />
-    <Compile Include="Modeling\Geo\GeoSpatialIndex.cs" />
-    <Compile Include="Modeling\Geo\GeoPoint.cs" />
-    <Compile Include="Modeling\Messaging\BinaryMessage.cs" />
-    <Compile Include="Modeling\Messaging\BrokerStatus.cs" />
-    <Compile Include="Modeling\Messaging\DequeueCommand.cs" />
-    <Compile Include="Modeling\GraphModel.cs" />
-    <Compile Include="Modeling\KeyValueStore.cs" />
-    <Compile Include="Benchmarking\Timing.cs" />
-    <Compile Include="Benchmarking\RandomExtensions.cs" />
-    <Compile Include="Benchmarking\Statistics.cs" />
-    <Compile Include="Clients\ClusterClient.cs" />
-    <Compile Include="Clients\Dispatching\DedicatedQueryDispatchStrategy.cs" />
-    <Compile Include="Clients\Dispatching\QueryDispatchStrategyBase.cs" />
-    <Compile Include="Clients\Dispatching\RandomQueryDispatchStrategy.cs" />
-    <Compile Include="Clients\Dispatching\RoundRobinQueryDispatchStrategy.cs" />
-    <Compile Include="Clients\FailoverClusterClient.cs" />
-    <Compile Include="Clients\Dispatching\IClusterQueryDispatchStrategy.cs" />
-    <Compile Include="Clients\LocalEngineClient.cs" />
-    <Compile Include="Clients\Remote\ConnectionPools.cs" />
-    <Compile Include="Clients\Remote\IRequestContextFactory.cs" />
-    <Compile Include="Clients\Remote\Messages\ClusterInfo.cs" />
-    <Compile Include="Clients\Remote\Messages\NetworkMessage.cs" />
-    <Compile Include="Clients\Remote\Messages\SnapshotRequest.cs" />
-    <Compile Include="Clients\Remote\PooledConnectionRequestContextFactory.cs" />
-    <Compile Include="Clients\PartitionClient.cs" />
-    <Compile Include="Clients\RemoteEngineClient.cs" />
-    <Compile Include="Clients\Remote\RemoteConnection.cs" />
-    <Compile Include="Clients\Remote\RequestContext.cs" />
-    <Compile Include="Clients\WrongNodeException.cs" />
-    <Compile Include="CommandExecutedEventArgs.cs" />
-    <Compile Include="CommandExecutingEventArgs.cs" />
-    <Compile Include="CommandFailedException.cs" />
-    <Compile Include="Configuration\ConfigDictionary.cs" />
-    <Compile Include="Configuration\ConfigurationExtensions.cs" />
-    <Compile Include="Configuration\FormatterUsage.cs" />
-    <Compile Include="Configuration\TeenyIoc.cs" />
-    <Compile Include="IEvent.cs" />
-<<<<<<< HEAD
-    <Compile Include="Modeling\Messaging\Message.cs" />
-    <Compile Include="Modeling\Messaging\MessageBrokerExtensions.cs" />
-    <Compile Include="Modeling\Messaging\MessageBroker.cs" />
-    <Compile Include="Modeling\Messaging\TextMessage.cs" />
-    <Compile Include="Modeling\Redis\BitOperator.cs" />
-    <Compile Include="Modeling\Redis\NamedGeoPoint.cs" />
-    <Compile Include="Modeling\Redis\PurgeExpiredKeysCommand.cs" />
-    <Compile Include="Modeling\Range.cs" />
-    <Compile Include="Modeling\Redis\Extensions.cs" />
-    <Compile Include="Modeling\Redis\Range.cs" />
-    <Compile Include="Modeling\Redis\RedisModel.cs" />
-    <Compile Include="Modeling\Redis\ZSetEntry.cs" />
-    <Compile Include="IsolationLevel.cs" />
-=======
-    <Compile Include="Models\Redis\PurgeExpiredKeysCommand.cs" />
-    <Compile Include="Models\Relational.cs" />
-    <Compile Include="Models\Types\Range.cs" />
-    <Compile Include="Models\Redis\Extensions.cs" />
-    <Compile Include="Models\Redis\Range.cs" />
-    <Compile Include="Models\Redis\RedisModel.cs" />
-    <Compile Include="Models\Redis\ZSetEntry.cs" />
->>>>>>> 4be2825c
-    <Compile Include="Proxying\CommandInfo.cs" />
-    <Compile Include="Proxying\NotAllowedAttribute.cs" />
-    <Compile Include="Proxying\NotAllowedOperation.cs" />
-    <Compile Include="Proxying\QueryInfo.cs" />
-    <Compile Include="Storage\Rollover\CompositeRolloverStrategy.cs" />
-    <Compile Include="Storage\Rollover\MaxBytesRolloverStrategy.cs" />
-    <Compile Include="Storage\Rollover\MaxEntriesRolloverStrategy.cs" />
-    <Compile Include="Storage\Rollover\ScheduledRolloverStrategy.cs" />
-    <Compile Include="Storage\Sql\OleDbStatements.cs" />
-    <Compile Include="Storage\Sql\SqlCommandStore.cs" />
-    <Compile Include="Storage\Sql\SqlJournalWriter.cs" />
-    <Compile Include="Storage\Sql\MsSqlStatements.cs" />
-    <Compile Include="Storage\Sql\SqlStatements.cs" />
-    <Compile Include="Utilities\Utils.Converters.cs" />
-    <Compile Include="Storage\Journaling\JournalAppender.cs" />
-    <Compile Include="Storage\Journaling\ModelCreated.cs" />
-    <Compile Include="Configuration\PersistenceMode.cs" />
-    <Compile Include="Proxying\CommandAttribute.cs" />
-    <Compile Include="Proxying\NoProxyAttribute.cs" />
-    <Compile Include="Proxying\OperationAttribute.cs" />
-    <Compile Include="Proxying\QueryAttribute.cs" />
-    <Compile Include="Security\Authorizer.cs" />
-    <Compile Include="Storage\File\FileSnapshot.cs" />
-    <Compile Include="Storage\File\FileSnapshotStore.cs" />
-    <Compile Include="Storage\FormatterExtensions.cs" />
-    <Compile Include="Storage\Initializable.cs" />
-    <Compile Include="Storage\InMemorySnapshotStore.cs" />
-    <Compile Include="Storage\ISnapshotStore.cs" />
-    <Compile Include="Storage\ModelLoader.cs" />
-    <Compile Include="Storage\NullWriteStream.cs" />
-    <Compile Include="Storage\SnapshotStore.cs" />
-    <Compile Include="Operations\Command[M].cs" />
-    <Compile Include="Operations\Command[M,R].cs" />
-    <Compile Include="Compression\DeflateStreamCompressor.cs" />
-    <Compile Include="Compression\GzipCompressor.cs" />
-    <Compile Include="Compression\ICompressor.cs" />
-    <Compile Include="Compression\StreamCompressor.cs" />
-    <Compile Include="Configuration\ClientConfiguration.cs" />
-    <Compile Include="Configuration\CompressionMethod.cs" />
-    <Compile Include="Configuration\Config.cs" />
-    <Compile Include="Configuration\FailoverClusterClientConfiguration.cs" />
-    <Compile Include="Configuration\Kernels.cs" />
-    <Compile Include="Configuration\LocalClientConfiguration.cs" />
-    <Compile Include="Configuration\PartitionClusterClientConfiguration.cs" />
-    <Compile Include="Configuration\RemoteClientConfiguration.cs" />
-    <Compile Include="Kernels\ImmutabilityKernel.cs" />
-    <Compile Include="Operations\IImmutabilityCommand.cs" />
-    <Compile Include="Operations\IImmutabilityCommandWithResult.cs" />
-    <Compile Include="Operations\ImmutabilityCommand.cs" />
-    <Compile Include="Logging\ConsoleLogger.cs" />
-    <Compile Include="Logging\ConsoleLoggerFactory.cs" />
-    <Compile Include="Logging\ILoggerFactory.cs" />
-    <Compile Include="Logging\Logger.cs" />
-    <Compile Include="Logging\LogLevel.cs" />
-    <Compile Include="Logging\LogProvider.cs" />
-    <Compile Include="Proxying\ProxyExtensions.cs" />
-    <Compile Include="Operations\Query.cs" />
-    <Compile Include="Storage\InMemoryCommandStore.cs" />
-    <Compile Include="Storage\Journaling\RollbackMarker.cs" />
-    <Compile Include="Kernels\Kernel.cs" />
-    <Compile Include="Operations\DelegateQuery.cs" />
-    <Compile Include="Engine.For.cs" />
-    <Compile Include="Db.cs" />
-    <Compile Include="Engines.cs" />
-    <Compile Include="ImmutableAttribute.cs" />
-    <Compile Include="IOperationWithResult.cs" />
-    <Compile Include="Configuration\CustomBinder.cs" />
-    <Compile Include="Kernels\OptimisticKernel.cs" />
-    <Compile Include="Proxying\OperationType.cs" />
-    <Compile Include="Proxying\OperationInfo.cs" />
-    <Compile Include="Clients\Merge.cs" />
-    <Compile Include="Kernels\RoyalFoodTaster.cs" />
-    <Compile Include="Storage\ByteCountingStream.cs" />
-    <Compile Include="Storage\PacketingFormatter.cs" />
-    <Compile Include="Utilities\ByteArrayExtensions.cs" />
-    <Compile Include="Utilities\CompressionAlgorithms.cs" />
-    <Compile Include="Clients\ConnectionPool.cs" />
-    <Compile Include="Utilities\Disposable[T].cs" />
-    <Compile Include="Linq\CachingLinqCompiler.cs" />
-    <Compile Include="Linq\CompiledLinqExtensions.cs" />
-    <Compile Include="Storage\Rollover\RolloverStrategy.cs" />
-    <Compile Include="Proxying\Proxy.cs" />
-    <Compile Include="Proxying\ProxyCommand.cs" />
-    <Compile Include="Proxying\MethodMap.cs" />
-    <Compile Include="Proxying\ProxyQuery.cs" />
-    <Compile Include="Security\NullAuthorizer.cs" />
-    <Compile Include="Security\IAuthenticator.cs" />
-    <Compile Include="Security\IAuthorizer.cs" />
-    <Compile Include="Logging\ILogger.cs" />
-    <Compile Include="Storage\Journaling\AsynchronousJournalWriter.cs" />
-    <Compile Include="Operations\Command.cs" />
-    <Compile Include="CommandAbortedException.cs" />
-    <Compile Include="Configuration\SynchronizationMode.cs" />
-    <Compile Include="Engine.cs" />
-    <Compile Include="Configuration\EngineConfiguration.cs" />
-    <Compile Include="Engine[M].cs" />
-    <Compile Include="Configuration\JournalWriterMode.cs" />
-    <Compile Include="Security\SecurityModel.cs" />
-    <Compile Include="Security\Permission.cs" />
-    <Compile Include="Security\OrigoDBPrincipal.cs" />
-    <Compile Include="Security\Role.cs" />
-    <Compile Include="Security\AuthenticationModel.cs" />
-    <Compile Include="Storage\ICommandStore.cs" />
-    <Compile Include="Storage\File\JournalFile.cs" />
-    <Compile Include="Storage\Snapshot.cs" />
-    <Compile Include="Storage\CommandStore.cs" />
-    <Compile Include="Utilities\Ensure.cs" />
-    <Compile Include="Utilities\NonDestructiveArrayQueue.cs" />
-    <Compile Include="Storage\Packet.cs">
-      <SubType>Code</SubType>
-    </Compile>
-    <Compile Include="Utilities\ResourcePool.cs" />
-    <Compile Include="Utilities\SocketExtensions.cs" />
-    <Compile Include="Utilities\IsolatedReturnTypes.cs" />
-    <Compile Include="Security\User.cs" />
-    <Compile Include="Configuration\SnapshotBehavior.cs" />
-    <Compile Include="Synchronization\ISynchronizer.cs" />
-    <Compile Include="Storage\Journaling\IJournalWriter.cs" />
-    <Compile Include="IEngine[M].cs" />
-    <Compile Include="Storage\Journaling\JournalEntry.cs" />
-    <Compile Include="Model.cs" />
-    <Compile Include="Synchronization\NullSynchronizer.cs" />
-    <Compile Include="Operations\Query[M,R].cs" />
-    <Compile Include="Synchronization\ReadWriteSynchronizer.cs" />
-    <Compile Include="Synchronization\ExclusiveSynchronizer.cs" />
-    <Compile Include="Storage\File\FileCommandStore.cs" />
-    <Compile Include="Storage\Journaling\StreamJournalWriter.cs" />
-    <Compile Include="Utilities\HashUtility.cs" />
-  </ItemGroup>
-  <ItemGroup>
-    <None Include="Core.Public.cd" />
-    <None Include="Security\ClassDiagram2.cd" />
-  </ItemGroup>
-  <ItemGroup>
-    <Folder Include="Properties\" />
-  </ItemGroup>
-  <Import Project="$(MSBuildToolsPath)\Microsoft.CSharp.targets" />
-  <!-- To modify your build process, add your task inside one of the targets below and uncomment it. 
-       Other similar extension points exist, see Microsoft.Common.targets.
-  <Target Name="BeforeBuild">
-  </Target>
-  <Target Name="AfterBuild">
-  </Target>
-  -->
+﻿<?xml version="1.0" encoding="utf-8"?>
+<Project ToolsVersion="4.0" DefaultTargets="Build" xmlns="http://schemas.microsoft.com/developer/msbuild/2003">
+  <PropertyGroup>
+    <Configuration Condition=" '$(Configuration)' == '' ">Debug</Configuration>
+    <Platform Condition=" '$(Platform)' == '' ">AnyCPU</Platform>
+    <ProductVersion>8.0.30703</ProductVersion>
+    <SchemaVersion>2.0</SchemaVersion>
+    <ProjectGuid>{CC2165E7-5F7F-41E2-8A1C-28AF88BA7AA1}</ProjectGuid>
+    <OutputType>Library</OutputType>
+    <AppDesignerFolder>Properties</AppDesignerFolder>
+    <RootNamespace>OrigoDB.Core</RootNamespace>
+    <AssemblyName>OrigoDB.Core</AssemblyName>
+    <TargetFrameworkVersion>v4.0</TargetFrameworkVersion>
+    <FileAlignment>512</FileAlignment>
+    <SccProjectName>
+    </SccProjectName>
+    <SccLocalPath>
+    </SccLocalPath>
+    <SccAuxPath>
+    </SccAuxPath>
+    <SccProvider>
+    </SccProvider>
+    <TargetFrameworkProfile />
+    <SolutionDir Condition="$(SolutionDir) == '' Or $(SolutionDir) == '*Undefined*'">..\..\src\</SolutionDir>
+    <RestorePackages>true</RestorePackages>
+  </PropertyGroup>
+  <PropertyGroup Condition=" '$(Configuration)|$(Platform)' == 'Debug|AnyCPU' ">
+    <DebugSymbols>true</DebugSymbols>
+    <DebugType>full</DebugType>
+    <Optimize>false</Optimize>
+    <OutputPath>bin\Debug\</OutputPath>
+    <DefineConstants>TRACE;DEBUG</DefineConstants>
+    <ErrorReport>prompt</ErrorReport>
+    <WarningLevel>4</WarningLevel>
+    <DocumentationFile>bin\Debug\OrigoDB.Core.XML</DocumentationFile>
+  </PropertyGroup>
+  <PropertyGroup Condition=" '$(Configuration)|$(Platform)' == 'Release|AnyCPU' ">
+    <DebugType>pdbonly</DebugType>
+    <Optimize>true</Optimize>
+    <OutputPath>bin\Release\</OutputPath>
+    <DefineConstants>TRACE</DefineConstants>
+    <ErrorReport>prompt</ErrorReport>
+    <WarningLevel>4</WarningLevel>
+    <DocumentationFile>bin\Release\OrigoDB.Core.XML</DocumentationFile>
+    <NoWarn>1591</NoWarn>
+    <CodeAnalysisRuleSet>AllRules.ruleset</CodeAnalysisRuleSet>
+  </PropertyGroup>
+  <ItemGroup>
+    <Reference Include="System" />
+    <Reference Include="System.configuration" />
+    <Reference Include="System.Core" />
+    <Reference Include="System.Data" />
+    <Reference Include="System.XML" />
+  </ItemGroup>
+  <ItemGroup>
+    <Compile Include="..\SharedAssemblyInfo.cs">
+      <Link>SharedAssemblyInfo.cs</Link>
+    </Compile>
+    <Compile Include="Benchmarking\Benchmark.cs" />
+    <Compile Include="Benchmarking\BenchmarkModel.cs" />
+    <Compile Include="Benchmarking\BenchmarkResult.cs" />
+    <Compile Include="Benchmarking\BenchmarkCommand.cs" />
+    <Compile Include="Configuration\AlwaysCloneStrategy.cs" />
+    <Compile Include="Configuration\CloneStrategy.cs" />
+    <Compile Include="Configuration\HeuristicCloneStrategy.cs" />
+    <Compile Include="Configuration\IsolationSettings.cs" />
+    <Compile Include="Configuration\NeverCloneStrategy.cs" />
+    <Compile Include="Configuration\SqlSettings.cs" />
+    <Compile Include="Configuration\StorageType.cs" />
+    <Compile Include="ExecutionContext.cs" />
+    <Compile Include="IsolationAttribute.cs" />
+    <Compile Include="Modeling\Relational\Batch.cs" />
+    <Compile Include="Modeling\Relational\Entity.cs" />
+    <Compile Include="Modeling\Geo\ArcDistance.cs" />
+    <Compile Include="Modeling\Geo\GeoSpatialIndex.cs" />
+    <Compile Include="Modeling\Geo\GeoPoint.cs" />
+    <Compile Include="Modeling\Relational\EntityKey.cs" />
+    <Compile Include="Modeling\Relational\IEntity.cs" />
+    <Compile Include="Modeling\Messaging\BinaryMessage.cs" />
+    <Compile Include="Modeling\Messaging\BrokerStatus.cs" />
+    <Compile Include="Modeling\Messaging\DequeueCommand.cs" />
+    <Compile Include="Modeling\GraphModel.cs" />
+    <Compile Include="Modeling\KeyValueStore.cs" />
+    <Compile Include="Benchmarking\Timing.cs" />
+    <Compile Include="Benchmarking\RandomExtensions.cs" />
+    <Compile Include="Benchmarking\Statistics.cs" />
+    <Compile Include="Clients\ClusterClient.cs" />
+    <Compile Include="Clients\Dispatching\DedicatedQueryDispatchStrategy.cs" />
+    <Compile Include="Clients\Dispatching\QueryDispatchStrategyBase.cs" />
+    <Compile Include="Clients\Dispatching\RandomQueryDispatchStrategy.cs" />
+    <Compile Include="Clients\Dispatching\RoundRobinQueryDispatchStrategy.cs" />
+    <Compile Include="Clients\FailoverClusterClient.cs" />
+    <Compile Include="Clients\Dispatching\IClusterQueryDispatchStrategy.cs" />
+    <Compile Include="Clients\LocalEngineClient.cs" />
+    <Compile Include="Clients\Remote\ConnectionPools.cs" />
+    <Compile Include="Clients\Remote\IRequestContextFactory.cs" />
+    <Compile Include="Clients\Remote\Messages\ClusterInfo.cs" />
+    <Compile Include="Clients\Remote\Messages\NetworkMessage.cs" />
+    <Compile Include="Clients\Remote\Messages\SnapshotRequest.cs" />
+    <Compile Include="Clients\Remote\PooledConnectionRequestContextFactory.cs" />
+    <Compile Include="Clients\PartitionClient.cs" />
+    <Compile Include="Clients\RemoteEngineClient.cs" />
+    <Compile Include="Clients\Remote\RemoteConnection.cs" />
+    <Compile Include="Clients\Remote\RequestContext.cs" />
+    <Compile Include="Clients\WrongNodeException.cs" />
+    <Compile Include="CommandExecutedEventArgs.cs" />
+    <Compile Include="CommandExecutingEventArgs.cs" />
+    <Compile Include="CommandFailedException.cs" />
+    <Compile Include="Configuration\ConfigDictionary.cs" />
+    <Compile Include="Configuration\ConfigurationExtensions.cs" />
+    <Compile Include="Configuration\FormatterUsage.cs" />
+    <Compile Include="Configuration\TeenyIoc.cs" />
+    <Compile Include="IEvent.cs" />
+    <Compile Include="Modeling\Messaging\Message.cs" />
+    <Compile Include="Modeling\Messaging\MessageBrokerExtensions.cs" />
+    <Compile Include="Modeling\Messaging\MessageBroker.cs" />
+    <Compile Include="Modeling\Messaging\TextMessage.cs" />
+    <Compile Include="Modeling\Redis\BitOperator.cs" />
+    <Compile Include="Modeling\Redis\NamedGeoPoint.cs" />
+    <Compile Include="Modeling\Redis\PurgeExpiredKeysCommand.cs" />
+    <Compile Include="Modeling\Range.cs" />
+    <Compile Include="Modeling\Redis\Extensions.cs" />
+    <Compile Include="Modeling\Redis\Range.cs" />
+    <Compile Include="Modeling\Redis\RedisModel.cs" />
+    <Compile Include="Modeling\Redis\ZSetEntry.cs" />
+    <Compile Include="IsolationLevel.cs" />
+    <Compile Include="Modeling\Relational\RelationalModel.cs" />
+    <Compile Include="Proxying\CommandInfo.cs" />
+    <Compile Include="Proxying\NotAllowedAttribute.cs" />
+    <Compile Include="Proxying\NotAllowedOperation.cs" />
+    <Compile Include="Proxying\QueryInfo.cs" />
+    <Compile Include="Storage\Rollover\CompositeRolloverStrategy.cs" />
+    <Compile Include="Storage\Rollover\MaxBytesRolloverStrategy.cs" />
+    <Compile Include="Storage\Rollover\MaxEntriesRolloverStrategy.cs" />
+    <Compile Include="Storage\Rollover\ScheduledRolloverStrategy.cs" />
+    <Compile Include="Storage\Sql\OleDbStatements.cs" />
+    <Compile Include="Storage\Sql\SqlCommandStore.cs" />
+    <Compile Include="Storage\Sql\SqlJournalWriter.cs" />
+    <Compile Include="Storage\Sql\MsSqlStatements.cs" />
+    <Compile Include="Storage\Sql\SqlStatements.cs" />
+    <Compile Include="Utilities\Utils.Converters.cs" />
+    <Compile Include="Storage\Journaling\JournalAppender.cs" />
+    <Compile Include="Storage\Journaling\ModelCreated.cs" />
+    <Compile Include="Configuration\PersistenceMode.cs" />
+    <Compile Include="Proxying\CommandAttribute.cs" />
+    <Compile Include="Proxying\NoProxyAttribute.cs" />
+    <Compile Include="Proxying\OperationAttribute.cs" />
+    <Compile Include="Proxying\QueryAttribute.cs" />
+    <Compile Include="Security\Authorizer.cs" />
+    <Compile Include="Storage\File\FileSnapshot.cs" />
+    <Compile Include="Storage\File\FileSnapshotStore.cs" />
+    <Compile Include="Storage\FormatterExtensions.cs" />
+    <Compile Include="Storage\Initializable.cs" />
+    <Compile Include="Storage\InMemorySnapshotStore.cs" />
+    <Compile Include="Storage\ISnapshotStore.cs" />
+    <Compile Include="Storage\ModelLoader.cs" />
+    <Compile Include="Storage\NullWriteStream.cs" />
+    <Compile Include="Storage\SnapshotStore.cs" />
+    <Compile Include="Operations\Command[M].cs" />
+    <Compile Include="Operations\Command[M,R].cs" />
+    <Compile Include="Compression\DeflateStreamCompressor.cs" />
+    <Compile Include="Compression\GzipCompressor.cs" />
+    <Compile Include="Compression\ICompressor.cs" />
+    <Compile Include="Compression\StreamCompressor.cs" />
+    <Compile Include="Configuration\ClientConfiguration.cs" />
+    <Compile Include="Configuration\CompressionMethod.cs" />
+    <Compile Include="Configuration\Config.cs" />
+    <Compile Include="Configuration\FailoverClusterClientConfiguration.cs" />
+    <Compile Include="Configuration\Kernels.cs" />
+    <Compile Include="Configuration\LocalClientConfiguration.cs" />
+    <Compile Include="Configuration\PartitionClusterClientConfiguration.cs" />
+    <Compile Include="Configuration\RemoteClientConfiguration.cs" />
+    <Compile Include="Kernels\ImmutabilityKernel.cs" />
+    <Compile Include="Operations\IImmutabilityCommand.cs" />
+    <Compile Include="Operations\IImmutabilityCommandWithResult.cs" />
+    <Compile Include="Operations\ImmutabilityCommand.cs" />
+    <Compile Include="Logging\ConsoleLogger.cs" />
+    <Compile Include="Logging\ConsoleLoggerFactory.cs" />
+    <Compile Include="Logging\ILoggerFactory.cs" />
+    <Compile Include="Logging\Logger.cs" />
+    <Compile Include="Logging\LogLevel.cs" />
+    <Compile Include="Logging\LogProvider.cs" />
+    <Compile Include="Proxying\ProxyExtensions.cs" />
+    <Compile Include="Operations\Query.cs" />
+    <Compile Include="Storage\InMemoryCommandStore.cs" />
+    <Compile Include="Storage\Journaling\RollbackMarker.cs" />
+    <Compile Include="Kernels\Kernel.cs" />
+    <Compile Include="Operations\DelegateQuery.cs" />
+    <Compile Include="Engine.For.cs" />
+    <Compile Include="Db.cs" />
+    <Compile Include="Engines.cs" />
+    <Compile Include="ImmutableAttribute.cs" />
+    <Compile Include="IOperationWithResult.cs" />
+    <Compile Include="Configuration\CustomBinder.cs" />
+    <Compile Include="Kernels\OptimisticKernel.cs" />
+    <Compile Include="Proxying\OperationType.cs" />
+    <Compile Include="Proxying\OperationInfo.cs" />
+    <Compile Include="Clients\Merge.cs" />
+    <Compile Include="Kernels\RoyalFoodTaster.cs" />
+    <Compile Include="Storage\ByteCountingStream.cs" />
+    <Compile Include="Storage\PacketingFormatter.cs" />
+    <Compile Include="Utilities\ByteArrayExtensions.cs" />
+    <Compile Include="Utilities\CompressionAlgorithms.cs" />
+    <Compile Include="Clients\ConnectionPool.cs" />
+    <Compile Include="Utilities\Disposable[T].cs" />
+    <Compile Include="Linq\CachingLinqCompiler.cs" />
+    <Compile Include="Linq\CompiledLinqExtensions.cs" />
+    <Compile Include="Storage\Rollover\RolloverStrategy.cs" />
+    <Compile Include="Proxying\Proxy.cs" />
+    <Compile Include="Proxying\ProxyCommand.cs" />
+    <Compile Include="Proxying\MethodMap.cs" />
+    <Compile Include="Proxying\ProxyQuery.cs" />
+    <Compile Include="Security\NullAuthorizer.cs" />
+    <Compile Include="Security\IAuthenticator.cs" />
+    <Compile Include="Security\IAuthorizer.cs" />
+    <Compile Include="Logging\ILogger.cs" />
+    <Compile Include="Storage\Journaling\AsynchronousJournalWriter.cs" />
+    <Compile Include="Operations\Command.cs" />
+    <Compile Include="CommandAbortedException.cs" />
+    <Compile Include="Configuration\SynchronizationMode.cs" />
+    <Compile Include="Engine.cs" />
+    <Compile Include="Configuration\EngineConfiguration.cs" />
+    <Compile Include="Engine[M].cs" />
+    <Compile Include="Configuration\JournalWriterMode.cs" />
+    <Compile Include="Security\SecurityModel.cs" />
+    <Compile Include="Security\Permission.cs" />
+    <Compile Include="Security\OrigoDBPrincipal.cs" />
+    <Compile Include="Security\Role.cs" />
+    <Compile Include="Security\AuthenticationModel.cs" />
+    <Compile Include="Storage\ICommandStore.cs" />
+    <Compile Include="Storage\File\JournalFile.cs" />
+    <Compile Include="Storage\Snapshot.cs" />
+    <Compile Include="Storage\CommandStore.cs" />
+    <Compile Include="Utilities\Ensure.cs" />
+    <Compile Include="Utilities\NonDestructiveArrayQueue.cs" />
+    <Compile Include="Storage\Packet.cs">
+      <SubType>Code</SubType>
+    </Compile>
+    <Compile Include="Utilities\ResourcePool.cs" />
+    <Compile Include="Utilities\SocketExtensions.cs" />
+    <Compile Include="Utilities\IsolatedReturnTypes.cs" />
+    <Compile Include="Security\User.cs" />
+    <Compile Include="Configuration\SnapshotBehavior.cs" />
+    <Compile Include="Synchronization\ISynchronizer.cs" />
+    <Compile Include="Storage\Journaling\IJournalWriter.cs" />
+    <Compile Include="IEngine[M].cs" />
+    <Compile Include="Storage\Journaling\JournalEntry.cs" />
+    <Compile Include="Model.cs" />
+    <Compile Include="Synchronization\NullSynchronizer.cs" />
+    <Compile Include="Operations\Query[M,R].cs" />
+    <Compile Include="Synchronization\ReadWriteSynchronizer.cs" />
+    <Compile Include="Synchronization\ExclusiveSynchronizer.cs" />
+    <Compile Include="Storage\File\FileCommandStore.cs" />
+    <Compile Include="Storage\Journaling\StreamJournalWriter.cs" />
+    <Compile Include="Utilities\HashUtility.cs" />
+  </ItemGroup>
+  <ItemGroup>
+    <None Include="Core.Public.cd" />
+    <None Include="Security\ClassDiagram2.cd" />
+  </ItemGroup>
+  <ItemGroup>
+    <Folder Include="Properties\" />
+  </ItemGroup>
+  <Import Project="$(MSBuildToolsPath)\Microsoft.CSharp.targets" />
+  <!-- To modify your build process, add your task inside one of the targets below and uncomment it. 
+       Other similar extension points exist, see Microsoft.Common.targets.
+  <Target Name="BeforeBuild">
+  </Target>
+  <Target Name="AfterBuild">
+  </Target>
+  -->
 </Project>