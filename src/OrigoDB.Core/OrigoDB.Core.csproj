﻿<?xml version="1.0" encoding="utf-8"?>
<Project ToolsVersion="4.0" DefaultTargets="Build" xmlns="http://schemas.microsoft.com/developer/msbuild/2003">
  <PropertyGroup>
    <Configuration Condition=" '$(Configuration)' == '' ">Debug</Configuration>
    <Platform Condition=" '$(Platform)' == '' ">AnyCPU</Platform>
    <ProductVersion>8.0.30703</ProductVersion>
    <SchemaVersion>2.0</SchemaVersion>
    <ProjectGuid>{CC2165E7-5F7F-41E2-8A1C-28AF88BA7AA1}</ProjectGuid>
    <OutputType>Library</OutputType>
    <AppDesignerFolder>Properties</AppDesignerFolder>
    <RootNamespace>OrigoDB.Core</RootNamespace>
    <AssemblyName>OrigoDB.Core</AssemblyName>
    <TargetFrameworkVersion>v4.0</TargetFrameworkVersion>
    <FileAlignment>512</FileAlignment>
    <SccProjectName>
    </SccProjectName>
    <SccLocalPath>
    </SccLocalPath>
    <SccAuxPath>
    </SccAuxPath>
    <SccProvider>
    </SccProvider>
    <TargetFrameworkProfile />
    <SolutionDir Condition="$(SolutionDir) == '' Or $(SolutionDir) == '*Undefined*'">..\..\src\</SolutionDir>
    <RestorePackages>true</RestorePackages>
  </PropertyGroup>
  <PropertyGroup Condition=" '$(Configuration)|$(Platform)' == 'Debug|AnyCPU' ">
    <DebugSymbols>true</DebugSymbols>
    <DebugType>full</DebugType>
    <Optimize>false</Optimize>
    <OutputPath>bin\Debug\</OutputPath>
    <DefineConstants>TRACE;DEBUG</DefineConstants>
    <ErrorReport>prompt</ErrorReport>
    <WarningLevel>4</WarningLevel>
  </PropertyGroup>
  <PropertyGroup Condition=" '$(Configuration)|$(Platform)' == 'Release|AnyCPU' ">
    <DebugType>pdbonly</DebugType>
    <Optimize>true</Optimize>
    <OutputPath>bin\Release\</OutputPath>
    <DefineConstants>TRACE</DefineConstants>
    <ErrorReport>prompt</ErrorReport>
    <WarningLevel>4</WarningLevel>
  </PropertyGroup>
  <ItemGroup>
    <Reference Include="Common.Logging">
      <HintPath>..\packages\Common.Logging.2.1.2\lib\net40\Common.Logging.dll</HintPath>
    </Reference>
    <Reference Include="System" />
    <Reference Include="System.configuration" />
    <Reference Include="System.Core" />
    <Reference Include="System.XML" />
  </ItemGroup>
  <ItemGroup>
    <Compile Include="ChildModelCommand.cs" />
    <Compile Include="ChildModelDelegateCommandWithResult.cs" />
    <Compile Include="ChildModelQuery.cs" />
    <Compile Include="Clients\ClusterClient.cs" />
    <Compile Include="Clients\Dispatching\DedicatedQueryDispatchStrategy.cs" />
    <Compile Include="Clients\Dispatching\QueryDispatchStrategyBase.cs" />
    <Compile Include="Clients\Dispatching\RandomQueryDispatchStrategy.cs" />
    <Compile Include="Clients\Dispatching\RoundRobinQueryDispatchStrategy.cs" />
    <Compile Include="Clients\FailoverClusterClient.cs" />
    <Compile Include="Clients\Dispatching\IClusterQueryDispatchStrategy.cs" />
    <Compile Include="Clients\Remote\ConnectionPools.cs" />
    <Compile Include="Clients\Remote\IRequestContextFactory.cs" />
    <Compile Include="Clients\Remote\Messages\ClusterInfo.cs" />
    <Compile Include="Clients\Remote\Messages\NetworkMessage.cs" />
    <Compile Include="Clients\Remote\Messages\SnapshotRequest.cs" />
    <Compile Include="Clients\Remote\PooledConnectionRequestContextFactory.cs" />
    <Compile Include="Clients\PartitionClient.cs" />
    <Compile Include="Clients\RemoteEngineClient.cs" />
    <Compile Include="Clients\Remote\RemoteConnection.cs" />
    <Compile Include="Clients\Remote\RequestContext.cs" />
    <Compile Include="Clients\WrongNodeException.cs" />
    <Compile Include="CommandFailedException.cs" />
    <Compile Include="Command[M].cs" />
    <Compile Include="CommandWithResult[M,R].cs" />
    <Compile Include="Compression\ICompressionAlgorithm.cs" />
    <Compile Include="Configuration\ClientConfiguration.cs" />
    <Compile Include="Configuration\CompressionMethod.cs" />
    <Compile Include="Configuration\Config.cs" />
    <Compile Include="Configuration\ConfigurationBase.cs" />
    <Compile Include="Configuration\FailoverClusterClientConfiguration.cs" />
    <Compile Include="Configuration\Kernels.cs" />
    <Compile Include="Configuration\LocalClientConfiguration.cs" />
    <Compile Include="Configuration\PartitionClusterClientConfiguration.cs" />
    <Compile Include="Configuration\RemoteClientConfiguration.cs" />
    <Compile Include="Configuration\FileStorageLocation.cs" />
    <Compile Include="Configuration\StorageLocation.cs" />
    <Compile Include="Logging\NullLogger.cs" />
    <Compile Include="Storage\InMemoryStore.cs" />
    <Compile Include="Journaling\NullJournal.cs" />
    <Compile Include="Journaling\RollbackMarker.cs" />
    <Compile Include="Kernels\Kernel.cs" />
    <Compile Include="Kernels\NullStore.cs" />
    <Compile Include="Linq\DelegateQuery.cs" />
    <Compile Include="Engine.For.cs" />
    <Compile Include="Db.cs" />
    <Compile Include="Engines.cs" />
    <Compile Include="IImmutable.cs" />
    <Compile Include="IOperationWithResult.cs" />
<<<<<<< HEAD
=======
    <Compile Include="Logging\NullLoggerFactory.cs" />
    <Compile Include="Logging\LogLevel.cs" />
    <Compile Include="Logging\LogProvider.cs" />
>>>>>>> 28c8b1dd
    <Compile Include="Migrations\CustomBinder.cs" />
    <Compile Include="Migrations\Schema.cs" />
    <Compile Include="Kernels\OptimisticKernel.cs" />
    <Compile Include="Proxy\OperationType.cs" />
    <Compile Include="Proxy\ProxyMethodInfo.cs" />
    <Compile Include="Clients\Merge.cs" />
    <Compile Include="Kernels\PessimisticKernel.cs" />
    <Compile Include="Kernels\RoyalFoodTaster.cs" />
    <Compile Include="Storage\ByteCountingNullStream.cs" />
    <Compile Include="Storage\PacketingFormatter.cs" />
    <Compile Include="Utilities\ByteArrayExtensions.cs" />
    <Compile Include="Utilities\ConnectionPool.cs" />
    <Compile Include="Utilities\Disposable[T].cs" />
    <Compile Include="Journaling\NullJournalWriter.cs" />
    <Compile Include="Linq\CachingLinqCompiler.cs" />
    <Compile Include="Linq\CompiledLinqExtensions.cs" />
    <Compile Include="Clients\LocalEngineClient.cs">
      <SubType>Code</SubType>
    </Compile>
    <Compile Include="Storage\RolloverStrategy.cs" />
    <Compile Include="Proxy\ModelProxy.cs" />
    <Compile Include="Proxy\ProxyMethodAttribute.cs" />
    <Compile Include="Proxy\ProxyCommand.cs" />
    <Compile Include="Proxy\ProxyMethodMap.cs" />
    <Compile Include="Proxy\ProxyQuery.cs" />
    <Compile Include="Security\NullAuthorizer.cs" />
    <Compile Include="Security\IAuthenticator.cs" />
    <Compile Include="Security\IAuthorizer.cs" />
<<<<<<< HEAD
=======
    <Compile Include="Logging\ILogger.cs" />
>>>>>>> 28c8b1dd
    <Compile Include="Journaling\AsynchronousJournalWriter.cs" />
    <Compile Include="Command.cs" />
    <Compile Include="CommandAbortedException.cs" />
    <Compile Include="Journaling\CommandJournal.cs" />
    <Compile Include="Configuration\SynchronizationMode.cs" />
    <Compile Include="Engine.cs" />
    <Compile Include="Configuration\EngineConfiguration.cs" />
    <Compile Include="Engine[M].cs" />
    <Compile Include="Journaling\ICommandJournal.cs" />
    <Compile Include="Configuration\JournalWriterMode.cs" />
    <Compile Include="Security\SecurityModel.cs" />
    <Compile Include="Security\MatchAllRule.cs" />
    <Compile Include="Security\Permission.cs" />
    <Compile Include="Security\PermissionSet.cs" />
    <Compile Include="Security\OrigoDBPrincipal.cs" />
    <Compile Include="Security\Role.cs" />
    <Compile Include="Security\Rule[T].cs" />
    <Compile Include="Security\AuthenticationModel.cs" />
    <Compile Include="Security\TypeBasedPermissionSet.cs" />
    <Compile Include="Security\TypeBasedRule.cs" />
    <Compile Include="Storage\IStore.cs" />
    <Compile Include="Storage\JournalFile.cs" />
    <Compile Include="Storage\Snapshot.cs" />
    <Compile Include="Storage\Store.cs" />
    <Compile Include="Utilities\Ensure.cs" />
    <Compile Include="Utilities\Lzf.cs" />
    <Compile Include="Utilities\NonDestructiveArrayQueue.cs" />
    <Compile Include="Storage\Packet.cs">
      <SubType>Code</SubType>
    </Compile>
    <Compile Include="Utilities\ResourcePool.cs" />
    <Compile Include="Utilities\SocketExtensions.cs" />
    <Compile Include="Utilities\DictionaryMapper.cs" />
    <Compile Include="Utilities\TinyIoC.cs" />
    <Compile Include="Utilities\Extensions.cs" />
    <Compile Include="Utilities\Immutable.cs" />
    <Compile Include="Security\User.cs" />
    <Compile Include="Storage\Stores.cs" />
    <Compile Include="Storage\ISerializer.cs" />
    <Compile Include="Configuration\ObjectFormatting.cs" />
    <Compile Include="Configuration\SnapshotBehavior.cs" />
    <Compile Include="Synchronization\ISynchronizer.cs" />
    <Compile Include="Journaling\IJournalWriter.cs" />
    <Compile Include="IEngine.cs" />
    <Compile Include="Journaling\JournalEntry.cs" />
    <Compile Include="Model.cs" />
    <Compile Include="Synchronization\NullSynchronizer.cs" />
    <Compile Include="Properties\AssemblyInfo.cs" />
    <Compile Include="Query.cs" />
    <Compile Include="Synchronization\ReadWriteSynchronizer.cs" />
    <Compile Include="Storage\Serializer.cs" />
    <Compile Include="Synchronization\ExclusiveSynchronizer.cs" />
    <Compile Include="Storage\FileStore.cs" />
    <Compile Include="Journaling\StreamJournalWriter.cs" />
    <Compile Include="Utilities\HashUtility.cs" />
    <Compile Include="Utilities\DirectoryEx.cs" />
  </ItemGroup>
  <ItemGroup>
    <Content Include="License.txt" />
    <Content Include="readme.txt" />
  </ItemGroup>
  <ItemGroup>
<<<<<<< HEAD
    <None Include="packages.config" />
=======
    <None Include="ClassDiagram1.cd" />
>>>>>>> 28c8b1dd
    <None Include="Proxy\ClassDiagram1.cd" />
    <None Include="Storage\Filestorage.cd" />
    <None Include="Core.Public.cd" />
    <None Include="Security\ClassDiagram2.cd" />
  </ItemGroup>
  <ItemGroup />
  <Import Project="$(MSBuildToolsPath)\Microsoft.CSharp.targets" />
  <!-- To modify your build process, add your task inside one of the targets below and uncomment it. 
       Other similar extension points exist, see Microsoft.Common.targets.
  <Target Name="BeforeBuild">
  </Target>
  <Target Name="AfterBuild">
  </Target>
  -->
</Project><|MERGE_RESOLUTION|>--- conflicted
+++ resolved
@@ -1,221 +1,209 @@
-﻿<?xml version="1.0" encoding="utf-8"?>
-<Project ToolsVersion="4.0" DefaultTargets="Build" xmlns="http://schemas.microsoft.com/developer/msbuild/2003">
-  <PropertyGroup>
-    <Configuration Condition=" '$(Configuration)' == '' ">Debug</Configuration>
-    <Platform Condition=" '$(Platform)' == '' ">AnyCPU</Platform>
-    <ProductVersion>8.0.30703</ProductVersion>
-    <SchemaVersion>2.0</SchemaVersion>
-    <ProjectGuid>{CC2165E7-5F7F-41E2-8A1C-28AF88BA7AA1}</ProjectGuid>
-    <OutputType>Library</OutputType>
-    <AppDesignerFolder>Properties</AppDesignerFolder>
-    <RootNamespace>OrigoDB.Core</RootNamespace>
-    <AssemblyName>OrigoDB.Core</AssemblyName>
-    <TargetFrameworkVersion>v4.0</TargetFrameworkVersion>
-    <FileAlignment>512</FileAlignment>
-    <SccProjectName>
-    </SccProjectName>
-    <SccLocalPath>
-    </SccLocalPath>
-    <SccAuxPath>
-    </SccAuxPath>
-    <SccProvider>
-    </SccProvider>
-    <TargetFrameworkProfile />
-    <SolutionDir Condition="$(SolutionDir) == '' Or $(SolutionDir) == '*Undefined*'">..\..\src\</SolutionDir>
-    <RestorePackages>true</RestorePackages>
-  </PropertyGroup>
-  <PropertyGroup Condition=" '$(Configuration)|$(Platform)' == 'Debug|AnyCPU' ">
-    <DebugSymbols>true</DebugSymbols>
-    <DebugType>full</DebugType>
-    <Optimize>false</Optimize>
-    <OutputPath>bin\Debug\</OutputPath>
-    <DefineConstants>TRACE;DEBUG</DefineConstants>
-    <ErrorReport>prompt</ErrorReport>
-    <WarningLevel>4</WarningLevel>
-  </PropertyGroup>
-  <PropertyGroup Condition=" '$(Configuration)|$(Platform)' == 'Release|AnyCPU' ">
-    <DebugType>pdbonly</DebugType>
-    <Optimize>true</Optimize>
-    <OutputPath>bin\Release\</OutputPath>
-    <DefineConstants>TRACE</DefineConstants>
-    <ErrorReport>prompt</ErrorReport>
-    <WarningLevel>4</WarningLevel>
-  </PropertyGroup>
-  <ItemGroup>
-    <Reference Include="Common.Logging">
-      <HintPath>..\packages\Common.Logging.2.1.2\lib\net40\Common.Logging.dll</HintPath>
-    </Reference>
-    <Reference Include="System" />
-    <Reference Include="System.configuration" />
-    <Reference Include="System.Core" />
-    <Reference Include="System.XML" />
-  </ItemGroup>
-  <ItemGroup>
-    <Compile Include="ChildModelCommand.cs" />
-    <Compile Include="ChildModelDelegateCommandWithResult.cs" />
-    <Compile Include="ChildModelQuery.cs" />
-    <Compile Include="Clients\ClusterClient.cs" />
-    <Compile Include="Clients\Dispatching\DedicatedQueryDispatchStrategy.cs" />
-    <Compile Include="Clients\Dispatching\QueryDispatchStrategyBase.cs" />
-    <Compile Include="Clients\Dispatching\RandomQueryDispatchStrategy.cs" />
-    <Compile Include="Clients\Dispatching\RoundRobinQueryDispatchStrategy.cs" />
-    <Compile Include="Clients\FailoverClusterClient.cs" />
-    <Compile Include="Clients\Dispatching\IClusterQueryDispatchStrategy.cs" />
-    <Compile Include="Clients\Remote\ConnectionPools.cs" />
-    <Compile Include="Clients\Remote\IRequestContextFactory.cs" />
-    <Compile Include="Clients\Remote\Messages\ClusterInfo.cs" />
-    <Compile Include="Clients\Remote\Messages\NetworkMessage.cs" />
-    <Compile Include="Clients\Remote\Messages\SnapshotRequest.cs" />
-    <Compile Include="Clients\Remote\PooledConnectionRequestContextFactory.cs" />
-    <Compile Include="Clients\PartitionClient.cs" />
-    <Compile Include="Clients\RemoteEngineClient.cs" />
-    <Compile Include="Clients\Remote\RemoteConnection.cs" />
-    <Compile Include="Clients\Remote\RequestContext.cs" />
-    <Compile Include="Clients\WrongNodeException.cs" />
-    <Compile Include="CommandFailedException.cs" />
-    <Compile Include="Command[M].cs" />
-    <Compile Include="CommandWithResult[M,R].cs" />
-    <Compile Include="Compression\ICompressionAlgorithm.cs" />
-    <Compile Include="Configuration\ClientConfiguration.cs" />
-    <Compile Include="Configuration\CompressionMethod.cs" />
-    <Compile Include="Configuration\Config.cs" />
-    <Compile Include="Configuration\ConfigurationBase.cs" />
-    <Compile Include="Configuration\FailoverClusterClientConfiguration.cs" />
-    <Compile Include="Configuration\Kernels.cs" />
-    <Compile Include="Configuration\LocalClientConfiguration.cs" />
-    <Compile Include="Configuration\PartitionClusterClientConfiguration.cs" />
-    <Compile Include="Configuration\RemoteClientConfiguration.cs" />
-    <Compile Include="Configuration\FileStorageLocation.cs" />
-    <Compile Include="Configuration\StorageLocation.cs" />
-    <Compile Include="Logging\NullLogger.cs" />
-    <Compile Include="Storage\InMemoryStore.cs" />
-    <Compile Include="Journaling\NullJournal.cs" />
-    <Compile Include="Journaling\RollbackMarker.cs" />
-    <Compile Include="Kernels\Kernel.cs" />
-    <Compile Include="Kernels\NullStore.cs" />
-    <Compile Include="Linq\DelegateQuery.cs" />
-    <Compile Include="Engine.For.cs" />
-    <Compile Include="Db.cs" />
-    <Compile Include="Engines.cs" />
-    <Compile Include="IImmutable.cs" />
-    <Compile Include="IOperationWithResult.cs" />
-<<<<<<< HEAD
-=======
-    <Compile Include="Logging\NullLoggerFactory.cs" />
-    <Compile Include="Logging\LogLevel.cs" />
-    <Compile Include="Logging\LogProvider.cs" />
->>>>>>> 28c8b1dd
-    <Compile Include="Migrations\CustomBinder.cs" />
-    <Compile Include="Migrations\Schema.cs" />
-    <Compile Include="Kernels\OptimisticKernel.cs" />
-    <Compile Include="Proxy\OperationType.cs" />
-    <Compile Include="Proxy\ProxyMethodInfo.cs" />
-    <Compile Include="Clients\Merge.cs" />
-    <Compile Include="Kernels\PessimisticKernel.cs" />
-    <Compile Include="Kernels\RoyalFoodTaster.cs" />
-    <Compile Include="Storage\ByteCountingNullStream.cs" />
-    <Compile Include="Storage\PacketingFormatter.cs" />
-    <Compile Include="Utilities\ByteArrayExtensions.cs" />
-    <Compile Include="Utilities\ConnectionPool.cs" />
-    <Compile Include="Utilities\Disposable[T].cs" />
-    <Compile Include="Journaling\NullJournalWriter.cs" />
-    <Compile Include="Linq\CachingLinqCompiler.cs" />
-    <Compile Include="Linq\CompiledLinqExtensions.cs" />
-    <Compile Include="Clients\LocalEngineClient.cs">
-      <SubType>Code</SubType>
-    </Compile>
-    <Compile Include="Storage\RolloverStrategy.cs" />
-    <Compile Include="Proxy\ModelProxy.cs" />
-    <Compile Include="Proxy\ProxyMethodAttribute.cs" />
-    <Compile Include="Proxy\ProxyCommand.cs" />
-    <Compile Include="Proxy\ProxyMethodMap.cs" />
-    <Compile Include="Proxy\ProxyQuery.cs" />
-    <Compile Include="Security\NullAuthorizer.cs" />
-    <Compile Include="Security\IAuthenticator.cs" />
-    <Compile Include="Security\IAuthorizer.cs" />
-<<<<<<< HEAD
-=======
-    <Compile Include="Logging\ILogger.cs" />
->>>>>>> 28c8b1dd
-    <Compile Include="Journaling\AsynchronousJournalWriter.cs" />
-    <Compile Include="Command.cs" />
-    <Compile Include="CommandAbortedException.cs" />
-    <Compile Include="Journaling\CommandJournal.cs" />
-    <Compile Include="Configuration\SynchronizationMode.cs" />
-    <Compile Include="Engine.cs" />
-    <Compile Include="Configuration\EngineConfiguration.cs" />
-    <Compile Include="Engine[M].cs" />
-    <Compile Include="Journaling\ICommandJournal.cs" />
-    <Compile Include="Configuration\JournalWriterMode.cs" />
-    <Compile Include="Security\SecurityModel.cs" />
-    <Compile Include="Security\MatchAllRule.cs" />
-    <Compile Include="Security\Permission.cs" />
-    <Compile Include="Security\PermissionSet.cs" />
-    <Compile Include="Security\OrigoDBPrincipal.cs" />
-    <Compile Include="Security\Role.cs" />
-    <Compile Include="Security\Rule[T].cs" />
-    <Compile Include="Security\AuthenticationModel.cs" />
-    <Compile Include="Security\TypeBasedPermissionSet.cs" />
-    <Compile Include="Security\TypeBasedRule.cs" />
-    <Compile Include="Storage\IStore.cs" />
-    <Compile Include="Storage\JournalFile.cs" />
-    <Compile Include="Storage\Snapshot.cs" />
-    <Compile Include="Storage\Store.cs" />
-    <Compile Include="Utilities\Ensure.cs" />
-    <Compile Include="Utilities\Lzf.cs" />
-    <Compile Include="Utilities\NonDestructiveArrayQueue.cs" />
-    <Compile Include="Storage\Packet.cs">
-      <SubType>Code</SubType>
-    </Compile>
-    <Compile Include="Utilities\ResourcePool.cs" />
-    <Compile Include="Utilities\SocketExtensions.cs" />
-    <Compile Include="Utilities\DictionaryMapper.cs" />
-    <Compile Include="Utilities\TinyIoC.cs" />
-    <Compile Include="Utilities\Extensions.cs" />
-    <Compile Include="Utilities\Immutable.cs" />
-    <Compile Include="Security\User.cs" />
-    <Compile Include="Storage\Stores.cs" />
-    <Compile Include="Storage\ISerializer.cs" />
-    <Compile Include="Configuration\ObjectFormatting.cs" />
-    <Compile Include="Configuration\SnapshotBehavior.cs" />
-    <Compile Include="Synchronization\ISynchronizer.cs" />
-    <Compile Include="Journaling\IJournalWriter.cs" />
-    <Compile Include="IEngine.cs" />
-    <Compile Include="Journaling\JournalEntry.cs" />
-    <Compile Include="Model.cs" />
-    <Compile Include="Synchronization\NullSynchronizer.cs" />
-    <Compile Include="Properties\AssemblyInfo.cs" />
-    <Compile Include="Query.cs" />
-    <Compile Include="Synchronization\ReadWriteSynchronizer.cs" />
-    <Compile Include="Storage\Serializer.cs" />
-    <Compile Include="Synchronization\ExclusiveSynchronizer.cs" />
-    <Compile Include="Storage\FileStore.cs" />
-    <Compile Include="Journaling\StreamJournalWriter.cs" />
-    <Compile Include="Utilities\HashUtility.cs" />
-    <Compile Include="Utilities\DirectoryEx.cs" />
-  </ItemGroup>
-  <ItemGroup>
-    <Content Include="License.txt" />
-    <Content Include="readme.txt" />
-  </ItemGroup>
-  <ItemGroup>
-<<<<<<< HEAD
-    <None Include="packages.config" />
-=======
-    <None Include="ClassDiagram1.cd" />
->>>>>>> 28c8b1dd
-    <None Include="Proxy\ClassDiagram1.cd" />
-    <None Include="Storage\Filestorage.cd" />
-    <None Include="Core.Public.cd" />
-    <None Include="Security\ClassDiagram2.cd" />
-  </ItemGroup>
-  <ItemGroup />
-  <Import Project="$(MSBuildToolsPath)\Microsoft.CSharp.targets" />
-  <!-- To modify your build process, add your task inside one of the targets below and uncomment it. 
-       Other similar extension points exist, see Microsoft.Common.targets.
-  <Target Name="BeforeBuild">
-  </Target>
-  <Target Name="AfterBuild">
-  </Target>
-  -->
+﻿<?xml version="1.0" encoding="utf-8"?>
+<Project ToolsVersion="4.0" DefaultTargets="Build" xmlns="http://schemas.microsoft.com/developer/msbuild/2003">
+  <PropertyGroup>
+    <Configuration Condition=" '$(Configuration)' == '' ">Debug</Configuration>
+    <Platform Condition=" '$(Platform)' == '' ">AnyCPU</Platform>
+    <ProductVersion>8.0.30703</ProductVersion>
+    <SchemaVersion>2.0</SchemaVersion>
+    <ProjectGuid>{CC2165E7-5F7F-41E2-8A1C-28AF88BA7AA1}</ProjectGuid>
+    <OutputType>Library</OutputType>
+    <AppDesignerFolder>Properties</AppDesignerFolder>
+    <RootNamespace>OrigoDB.Core</RootNamespace>
+    <AssemblyName>OrigoDB.Core</AssemblyName>
+    <TargetFrameworkVersion>v4.0</TargetFrameworkVersion>
+    <FileAlignment>512</FileAlignment>
+    <SccProjectName>
+    </SccProjectName>
+    <SccLocalPath>
+    </SccLocalPath>
+    <SccAuxPath>
+    </SccAuxPath>
+    <SccProvider>
+    </SccProvider>
+    <TargetFrameworkProfile />
+    <SolutionDir Condition="$(SolutionDir) == '' Or $(SolutionDir) == '*Undefined*'">..\..\src\</SolutionDir>
+    <RestorePackages>true</RestorePackages>
+  </PropertyGroup>
+  <PropertyGroup Condition=" '$(Configuration)|$(Platform)' == 'Debug|AnyCPU' ">
+    <DebugSymbols>true</DebugSymbols>
+    <DebugType>full</DebugType>
+    <Optimize>false</Optimize>
+    <OutputPath>bin\Debug\</OutputPath>
+    <DefineConstants>TRACE;DEBUG</DefineConstants>
+    <ErrorReport>prompt</ErrorReport>
+    <WarningLevel>4</WarningLevel>
+  </PropertyGroup>
+  <PropertyGroup Condition=" '$(Configuration)|$(Platform)' == 'Release|AnyCPU' ">
+    <DebugType>pdbonly</DebugType>
+    <Optimize>true</Optimize>
+    <OutputPath>bin\Release\</OutputPath>
+    <DefineConstants>TRACE</DefineConstants>
+    <ErrorReport>prompt</ErrorReport>
+    <WarningLevel>4</WarningLevel>
+  </PropertyGroup>
+  <ItemGroup>
+    <Reference Include="Common.Logging">
+      <HintPath>..\packages\Common.Logging.2.1.2\lib\net40\Common.Logging.dll</HintPath>
+    </Reference>
+    <Reference Include="System" />
+    <Reference Include="System.configuration" />
+    <Reference Include="System.Core" />
+    <Reference Include="System.XML" />
+  </ItemGroup>
+  <ItemGroup>
+    <Compile Include="ChildModelCommand.cs" />
+    <Compile Include="ChildModelDelegateCommandWithResult.cs" />
+    <Compile Include="ChildModelQuery.cs" />
+    <Compile Include="Clients\ClusterClient.cs" />
+    <Compile Include="Clients\Dispatching\DedicatedQueryDispatchStrategy.cs" />
+    <Compile Include="Clients\Dispatching\QueryDispatchStrategyBase.cs" />
+    <Compile Include="Clients\Dispatching\RandomQueryDispatchStrategy.cs" />
+    <Compile Include="Clients\Dispatching\RoundRobinQueryDispatchStrategy.cs" />
+    <Compile Include="Clients\FailoverClusterClient.cs" />
+    <Compile Include="Clients\Dispatching\IClusterQueryDispatchStrategy.cs" />
+    <Compile Include="Clients\Remote\ConnectionPools.cs" />
+    <Compile Include="Clients\Remote\IRequestContextFactory.cs" />
+    <Compile Include="Clients\Remote\Messages\ClusterInfo.cs" />
+    <Compile Include="Clients\Remote\Messages\NetworkMessage.cs" />
+    <Compile Include="Clients\Remote\Messages\SnapshotRequest.cs" />
+    <Compile Include="Clients\Remote\PooledConnectionRequestContextFactory.cs" />
+    <Compile Include="Clients\PartitionClient.cs" />
+    <Compile Include="Clients\RemoteEngineClient.cs" />
+    <Compile Include="Clients\Remote\RemoteConnection.cs" />
+    <Compile Include="Clients\Remote\RequestContext.cs" />
+    <Compile Include="Clients\WrongNodeException.cs" />
+    <Compile Include="CommandFailedException.cs" />
+    <Compile Include="Command[M].cs" />
+    <Compile Include="CommandWithResult[M,R].cs" />
+    <Compile Include="Compression\ICompressionAlgorithm.cs" />
+    <Compile Include="Configuration\ClientConfiguration.cs" />
+    <Compile Include="Configuration\CompressionMethod.cs" />
+    <Compile Include="Configuration\Config.cs" />
+    <Compile Include="Configuration\ConfigurationBase.cs" />
+    <Compile Include="Configuration\FailoverClusterClientConfiguration.cs" />
+    <Compile Include="Configuration\Kernels.cs" />
+    <Compile Include="Configuration\LocalClientConfiguration.cs" />
+    <Compile Include="Configuration\PartitionClusterClientConfiguration.cs" />
+    <Compile Include="Configuration\RemoteClientConfiguration.cs" />
+    <Compile Include="Configuration\FileStorageLocation.cs" />
+    <Compile Include="Configuration\StorageLocation.cs" />
+    <Compile Include="Logging\NullLogger.cs" />
+    <Compile Include="Storage\InMemoryStore.cs" />
+    <Compile Include="Journaling\NullJournal.cs" />
+    <Compile Include="Journaling\RollbackMarker.cs" />
+    <Compile Include="Kernels\Kernel.cs" />
+    <Compile Include="Kernels\NullStore.cs" />
+    <Compile Include="Linq\DelegateQuery.cs" />
+    <Compile Include="Engine.For.cs" />
+    <Compile Include="Db.cs" />
+    <Compile Include="Engines.cs" />
+    <Compile Include="IImmutable.cs" />
+    <Compile Include="IOperationWithResult.cs" />
+    <Compile Include="Logging\NullLoggerFactory.cs" />
+    <Compile Include="Migrations\CustomBinder.cs" />
+    <Compile Include="Migrations\Schema.cs" />
+    <Compile Include="Kernels\OptimisticKernel.cs" />
+    <Compile Include="Proxy\OperationType.cs" />
+    <Compile Include="Proxy\ProxyMethodInfo.cs" />
+    <Compile Include="Clients\Merge.cs" />
+    <Compile Include="Kernels\PessimisticKernel.cs" />
+    <Compile Include="Kernels\RoyalFoodTaster.cs" />
+    <Compile Include="Storage\ByteCountingNullStream.cs" />
+    <Compile Include="Storage\PacketingFormatter.cs" />
+    <Compile Include="Utilities\ByteArrayExtensions.cs" />
+    <Compile Include="Utilities\ConnectionPool.cs" />
+    <Compile Include="Utilities\Disposable[T].cs" />
+    <Compile Include="Journaling\NullJournalWriter.cs" />
+    <Compile Include="Linq\CachingLinqCompiler.cs" />
+    <Compile Include="Linq\CompiledLinqExtensions.cs" />
+    <Compile Include="Clients\LocalEngineClient.cs">
+      <SubType>Code</SubType>
+    </Compile>
+    <Compile Include="Storage\RolloverStrategy.cs" />
+    <Compile Include="Proxy\ModelProxy.cs" />
+    <Compile Include="Proxy\ProxyMethodAttribute.cs" />
+    <Compile Include="Proxy\ProxyCommand.cs" />
+    <Compile Include="Proxy\ProxyMethodMap.cs" />
+    <Compile Include="Proxy\ProxyQuery.cs" />
+    <Compile Include="Security\NullAuthorizer.cs" />
+    <Compile Include="Security\IAuthenticator.cs" />
+    <Compile Include="Security\IAuthorizer.cs" />
+    <Compile Include="Logging\ILogger.cs" />
+    <Compile Include="Journaling\AsynchronousJournalWriter.cs" />
+    <Compile Include="Command.cs" />
+    <Compile Include="CommandAbortedException.cs" />
+    <Compile Include="Journaling\CommandJournal.cs" />
+    <Compile Include="Configuration\SynchronizationMode.cs" />
+    <Compile Include="Engine.cs" />
+    <Compile Include="Configuration\EngineConfiguration.cs" />
+    <Compile Include="Engine[M].cs" />
+    <Compile Include="Journaling\ICommandJournal.cs" />
+    <Compile Include="Configuration\JournalWriterMode.cs" />
+    <Compile Include="Security\SecurityModel.cs" />
+    <Compile Include="Security\MatchAllRule.cs" />
+    <Compile Include="Security\Permission.cs" />
+    <Compile Include="Security\PermissionSet.cs" />
+    <Compile Include="Security\OrigoDBPrincipal.cs" />
+    <Compile Include="Security\Role.cs" />
+    <Compile Include="Security\Rule[T].cs" />
+    <Compile Include="Security\AuthenticationModel.cs" />
+    <Compile Include="Security\TypeBasedPermissionSet.cs" />
+    <Compile Include="Security\TypeBasedRule.cs" />
+    <Compile Include="Storage\IStore.cs" />
+    <Compile Include="Storage\JournalFile.cs" />
+    <Compile Include="Storage\Snapshot.cs" />
+    <Compile Include="Storage\Store.cs" />
+    <Compile Include="Utilities\Ensure.cs" />
+    <Compile Include="Utilities\Lzf.cs" />
+    <Compile Include="Utilities\NonDestructiveArrayQueue.cs" />
+    <Compile Include="Storage\Packet.cs">
+      <SubType>Code</SubType>
+    </Compile>
+    <Compile Include="Utilities\ResourcePool.cs" />
+    <Compile Include="Utilities\SocketExtensions.cs" />
+    <Compile Include="Utilities\DictionaryMapper.cs" />
+    <Compile Include="Utilities\TinyIoC.cs" />
+    <Compile Include="Utilities\Extensions.cs" />
+    <Compile Include="Utilities\Immutable.cs" />
+    <Compile Include="Security\User.cs" />
+    <Compile Include="Storage\Stores.cs" />
+    <Compile Include="Storage\ISerializer.cs" />
+    <Compile Include="Configuration\ObjectFormatting.cs" />
+    <Compile Include="Configuration\SnapshotBehavior.cs" />
+    <Compile Include="Synchronization\ISynchronizer.cs" />
+    <Compile Include="Journaling\IJournalWriter.cs" />
+    <Compile Include="IEngine.cs" />
+    <Compile Include="Journaling\JournalEntry.cs" />
+    <Compile Include="Model.cs" />
+    <Compile Include="Synchronization\NullSynchronizer.cs" />
+    <Compile Include="Properties\AssemblyInfo.cs" />
+    <Compile Include="Query.cs" />
+    <Compile Include="Synchronization\ReadWriteSynchronizer.cs" />
+    <Compile Include="Storage\Serializer.cs" />
+    <Compile Include="Synchronization\ExclusiveSynchronizer.cs" />
+    <Compile Include="Storage\FileStore.cs" />
+    <Compile Include="Journaling\StreamJournalWriter.cs" />
+    <Compile Include="Utilities\HashUtility.cs" />
+    <Compile Include="Utilities\DirectoryEx.cs" />
+  </ItemGroup>
+  <ItemGroup>
+    <Content Include="License.txt" />
+    <Content Include="readme.txt" />
+  </ItemGroup>
+  <ItemGroup>
+    <None Include="ClassDiagram1.cd" />
+    <None Include="Proxy\ClassDiagram1.cd" />
+    <None Include="Storage\Filestorage.cd" />
+    <None Include="Core.Public.cd" />
+    <None Include="Security\ClassDiagram2.cd" />
+  </ItemGroup>
+  <ItemGroup />
+  <Import Project="$(MSBuildToolsPath)\Microsoft.CSharp.targets" />
+  <!-- To modify your build process, add your task inside one of the targets below and uncomment it. 
+       Other similar extension points exist, see Microsoft.Common.targets.
+  <Target Name="BeforeBuild">
+  </Target>
+  <Target Name="AfterBuild">
+  </Target>
+  -->
 </Project>