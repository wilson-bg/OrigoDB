﻿using System;
using System.Text;
using System.Security.Cryptography;
using Common.Logging;

namespace OrigoDB.Core.Utilities
{

    /// <summary>
    /// Utility class to hash strings and verify hashes using the SHA512 algorithm
    /// </summary>
    public static class HashUtility
    {

<<<<<<< HEAD
        private static ILog _log = LogManager.GetCurrentClassLogger();
=======
        private static ILogger _log = LogProvider.Factory.GetLoggerForCallingType();
>>>>>>> 28c8b1dd

        public const byte DefaultSaltLength = 8;


        /// <summary>
        /// Generate a hash of the provided string using the SHA512 algorithm. 
        /// Random salt bytes are appended to the hash
        /// </summary>
        /// <param name="plainText">The string to hash</param>
        /// <param name="saltLength">the length of the random salt byte array, see <see cref="DefaultSaltLength"/></param>
        /// <returns>A hash of the provided plainText with the salt appended</returns>
        public static string CreateHashWithRandomSalt(string plainText, int saltLength = DefaultSaltLength)
        {
            Ensure.NotNullOrEmpty(plainText, "plainText");
            if (saltLength <= 0) throw new ArgumentOutOfRangeException("saltLength", "salt length must be >= 0");
            byte[] salt = RandomBytes(saltLength);
            return ComputeHash(plainText, salt);
        }

        /// <summary>
        /// Verifys that a hash was created from a given plaintext string.
        /// </summary>
        /// <param name="plainText"></param>
        /// <param name="hash"></param>
        /// <param name="saltLength"></param>
        /// <returns>true if the hash could be created from the plaintext</returns>
        public static bool Verify(string plainText, string hash, int saltLength = DefaultSaltLength)
        {
            try
            {
                byte[] hashWithSaltBytes = Convert.FromBase64String(hash);

                //extract the salt from the end of the array
                byte[] salt = new byte[saltLength];
                int hashSizeInBytes = hashWithSaltBytes.Length - saltLength;
                Array.ConstrainedCopy(hashWithSaltBytes, hashSizeInBytes, salt, 0, saltLength);

                //recompute and compare
                return hash == ComputeHash(plainText, salt);
            }
            catch (Exception ex)
            {
<<<<<<< HEAD
                _log.Error("Bad input to HashUtility.Verify",ex);
=======
                _log.Error("Bad input to HashUtility.Verify");
                _log.Error(ex);
>>>>>>> 28c8b1dd
                return false;
            }
        }

        private static byte[] RandomBytes(int size)
        {
            byte[] result = new byte[size];
            RNGCryptoServiceProvider rnd = new RNGCryptoServiceProvider();
            rnd.GetNonZeroBytes(result);
            return result;
        }

        private static string ComputeHash(string plainText, byte[] salt)
        {
            byte[] plainTextBytes = Encoding.UTF8.GetBytes(plainText);

            // put the plainText and salt into a single array
            byte[] plainTextWithSaltBytes = new byte[plainTextBytes.Length + salt.Length];
            plainTextBytes.CopyTo(plainTextWithSaltBytes, 0);
            salt.CopyTo(plainTextWithSaltBytes, plainTextBytes.Length);

            //Compute
            HashAlgorithm hasher = new SHA512Managed();
            byte[] hashBytes = hasher.ComputeHash(plainTextWithSaltBytes);

            // Combine the hash and the salt to a single array
            byte[] resultBytes = new byte[hashBytes.Length + salt.Length];
            hashBytes.CopyTo(resultBytes,0);
            salt.CopyTo(resultBytes, hashBytes.Length);

            return Convert.ToBase64String(resultBytes);
        }
    }
}<|MERGE_RESOLUTION|>--- conflicted
+++ resolved
@@ -12,11 +12,7 @@
     public static class HashUtility
     {
 
-<<<<<<< HEAD
-        private static ILog _log = LogManager.GetCurrentClassLogger();
-=======
         private static ILogger _log = LogProvider.Factory.GetLoggerForCallingType();
->>>>>>> 28c8b1dd
 
         public const byte DefaultSaltLength = 8;
 
@@ -59,12 +55,8 @@
             }
             catch (Exception ex)
             {
-<<<<<<< HEAD
                 _log.Error("Bad input to HashUtility.Verify",ex);
-=======
-                _log.Error("Bad input to HashUtility.Verify");
                 _log.Error(ex);
->>>>>>> 28c8b1dd
                 return false;
             }
         }
