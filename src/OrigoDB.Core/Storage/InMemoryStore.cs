--- conflicted
+++ resolved
@@ -1,117 +1,111 @@
-﻿using System;
-using System.Collections.Generic;
-using System.Linq;
-using System.Text;
-using OrigoDB.Core.Storage;
-using System.IO;
-
-namespace OrigoDB.Core
-{
-
-    /// <summary>
-    /// For testing of OrigoDB Core without writing to disk
-    /// </summary>
-    public class InMemoryStore : Store
-    {
-
-        private class InMemoryStoreState
-        {
-            public readonly Dictionary<Snapshot, byte[]> Snapshots;
-            public readonly List<MemoryStream> Journal;
-            
-            public InMemoryStoreState()
-            {
-                Snapshots = new Dictionary<Snapshot, byte[]>();
-                Journal = new List<MemoryStream>();
-            }
-        }
-
-        static readonly Dictionary<string, InMemoryStoreState> _states 
-            = new Dictionary<string, InMemoryStoreState>();
-
-<<<<<<< HEAD
-        //EngineConfiguration _config;
-        //ISerializer _serializer;
-        readonly InMemoryStoreState _state;
-=======
-        InMemoryStoreState _state;
->>>>>>> 28c8b1dd
-
-        public InMemoryStore(EngineConfiguration config):base(config)
-        {
-            //create or restore state
-            string key = _config.Location.OfJournal;
-            if (!_states.ContainsKey(key)) _states.Add(key, new InMemoryStoreState());
-            _state = _states[key];
-        }
-
-
-
-        protected override IJournalWriter CreateStoreSpecificJournalWriter(long lastEntryId)
-        {
-            return new StreamJournalWriter(this, _config);
-        }
-
-        protected override Snapshot WriteSnapshotImpl(Model model, long lastEntryId)
-        {
-            var bytes = _serializer.Serialize(model);
-            var snapshot = new Snapshot(DateTime.Now, lastEntryId);
-            _state.Snapshots.Add(snapshot, bytes);
-            return snapshot;
-        }
-
-        public override IEnumerable<JournalEntry> GetJournalEntriesFrom(long entryId)
-        {
-            return _state.Journal.SelectMany<MemoryStream, JournalEntry>( 
-                journalSegment => _serializer.ReadToEnd<JournalEntry>(new MemoryStream(journalSegment.ToArray())).SkipWhile(e => e.Id < entryId));
-        }
-
-        public override IEnumerable<JournalEntry> GetJournalEntriesBeforeOrAt(DateTime pointInTime)
-        {
-            return GetJournalEntriesFrom(0).TakeWhile(entry => entry.Created <= pointInTime);
-        }
-
-        public override Model LoadMostRecentSnapshot(out long lastEntryId)
-        {
-
-            lastEntryId = -1;
-            Model result = null;
-
-            var key = _state.Snapshots.OrderByDescending(s => s.Key.Created).Select(kvp => kvp.Key).FirstOrDefault();
-
-            if (key != null)
-            {
-                lastEntryId = key.LastEntryId;
-                result = _serializer.Deserialize<Model>(_state.Snapshots[key]);
-            }
-            return result;
-        }
-
-        public override void VerifyCanLoad()
-        {
-            if (_state.Snapshots.Count == 0) throw new InvalidOperationException();
-        }
-
-        public override void VerifyCanCreate()
-        {
-            if (_state.Snapshots.Any()) throw new InvalidOperationException();
-        }
-
-        public override void Create(Model model)
-        {
-            WriteSnapshotImpl(model, 0);
-        }
-
-        protected override IEnumerable<Snapshot> LoadSnapshots()
-        {
-            foreach (var snapshot in _state.Snapshots.Keys.OrderBy(ss => ss.Created)) yield return snapshot;
-        }
-
-        public override Stream CreateJournalWriterStream(long firstEntryId = 1)
-        {
-            var stream = new MemoryStream();
-            _state.Journal.Add(stream);
-            return stream;
-        }
-    }
-}
+﻿using System;
+using System.Collections.Generic;
+using System.Linq;
+using System.Text;
+using OrigoDB.Core.Storage;
+using System.IO;
+
+namespace OrigoDB.Core
+{
+
+    /// <summary>
+    /// For testing of OrigoDB Core without writing to disk
+    /// </summary>
+    public class InMemoryStore : Store
+    {
+
+        private class InMemoryStoreState
+        {
+            public readonly Dictionary<Snapshot, byte[]> Snapshots;
+            public readonly List<MemoryStream> Journal;
+            
+            public InMemoryStoreState()
+            {
+                Snapshots = new Dictionary<Snapshot, byte[]>();
+                Journal = new List<MemoryStream>();
+            }
+        }
+
+        static readonly Dictionary<string, InMemoryStoreState> _states 
+            = new Dictionary<string, InMemoryStoreState>();
+
+        readonly InMemoryStoreState _state;
+
+        public InMemoryStore(EngineConfiguration config):base(config)
+        {
+            //create or restore state
+            string key = _config.Location.OfJournal;
+            if (!_states.ContainsKey(key)) _states.Add(key, new InMemoryStoreState());
+            _state = _states[key];
+        }
+
+
+
+        protected override IJournalWriter CreateStoreSpecificJournalWriter(long lastEntryId)
+        {
+            return new StreamJournalWriter(this, _config);
+        }
+
+        protected override Snapshot WriteSnapshotImpl(Model model, long lastEntryId)
+        {
+            var bytes = _serializer.Serialize(model);
+            var snapshot = new Snapshot(DateTime.Now, lastEntryId);
+            _state.Snapshots.Add(snapshot, bytes);
+            return snapshot;
+        }
+
+        public override IEnumerable<JournalEntry> GetJournalEntriesFrom(long entryId)
+        {
+            return _state.Journal.SelectMany<MemoryStream, JournalEntry>( 
+                journalSegment => _serializer.ReadToEnd<JournalEntry>(new MemoryStream(journalSegment.ToArray())).SkipWhile(e => e.Id < entryId));
+        }
+
+        public override IEnumerable<JournalEntry> GetJournalEntriesBeforeOrAt(DateTime pointInTime)
+        {
+            return GetJournalEntriesFrom(0).TakeWhile(entry => entry.Created <= pointInTime);
+        }
+
+        public override Model LoadMostRecentSnapshot(out long lastEntryId)
+        {
+
+            lastEntryId = -1;
+            Model result = null;
+
+            var key = _state.Snapshots.OrderByDescending(s => s.Key.Created).Select(kvp => kvp.Key).FirstOrDefault();
+
+            if (key != null)
+            {
+                lastEntryId = key.LastEntryId;
+                result = _serializer.Deserialize<Model>(_state.Snapshots[key]);
+            }
+            return result;
+        }
+
+        public override void VerifyCanLoad()
+        {
+            if (_state.Snapshots.Count == 0) throw new InvalidOperationException();
+        }
+
+        public override void VerifyCanCreate()
+        {
+            if (_state.Snapshots.Any()) throw new InvalidOperationException();
+        }
+
+        public override void Create(Model model)
+        {
+            WriteSnapshotImpl(model, 0);
+        }
+
+        protected override IEnumerable<Snapshot> LoadSnapshots()
+        {
+            foreach (var snapshot in _state.Snapshots.Keys.OrderBy(ss => ss.Created)) yield return snapshot;
+        }
+
+        public override Stream CreateJournalWriterStream(long firstEntryId = 1)
+        {
+            var stream = new MemoryStream();
+            _state.Journal.Add(stream);
+            return stream;
+        }
+    }
+}