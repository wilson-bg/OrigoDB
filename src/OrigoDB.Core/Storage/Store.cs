﻿using System;
using System.Collections.Generic;
using System.Linq;
using System.IO;
using Common.Logging;

namespace OrigoDB.Core.Storage
{
    public abstract class Store : IStore
    {
        protected EngineConfiguration _config;
<<<<<<< HEAD
        protected ISerializer _serializer;
        protected static ILog _log = LogManager.GetCurrentClassLogger();
=======
        protected ISerializer _serializer;
        protected static ILogger _log = LogProvider.Factory.GetLoggerForCallingType();
>>>>>>> 28c8b1dd

        private List<Snapshot> _snapshots;
        public IEnumerable<Snapshot> Snapshots
        {
            get
            {
                foreach (var snapshot in _snapshots)
                {
                    yield return snapshot;
                }
            }
        }


        protected Store(EngineConfiguration config)
        {
            _config = config;
            _serializer = _config.CreateSerializer();
        }

        protected abstract IJournalWriter CreateStoreSpecificJournalWriter(long lastEntryId);
        protected abstract Snapshot WriteSnapshotImpl(Model model, long lastEntryId);
        public abstract IEnumerable<JournalEntry> GetJournalEntriesFrom(long entryId);
        public abstract IEnumerable<JournalEntry> GetJournalEntriesBeforeOrAt(DateTime pointInTime);
        public abstract Model LoadMostRecentSnapshot(out long lastEntryId);
        public abstract void VerifyCanLoad();
        public abstract void VerifyCanCreate();
        public abstract void Create(Model model);
        protected abstract IEnumerable<Snapshot> LoadSnapshots();
        public abstract Stream CreateJournalWriterStream(long firstEntryId = 1);

        public virtual IEnumerable<JournalEntry> GetJournalEntries()
        {
            return GetJournalEntriesFrom(1);
        }

        public void WriteSnapshot(Model model, long lastEntryId)
        {
            if(Snapshots.Any(ss => ss.LastEntryId == lastEntryId))
            {
                _log.Debug("Snapshot already exists");
                return;
            }
            Snapshot snapshot = WriteSnapshotImpl(model, lastEntryId);
            _snapshots.Add(snapshot);
        }

        public virtual IJournalWriter CreateJournalWriter(long lastEntryId)
        {
            IJournalWriter writer = CreateStoreSpecificJournalWriter(lastEntryId);
            return _config.AsyncronousJournaling
                       ? new AsynchronousJournalWriter(writer)
                       : writer;
        }

        public virtual void Load()
        {
            _snapshots = new List<Snapshot>();
            foreach (var snapshot in LoadSnapshots())
            {
                _snapshots.Add(snapshot);
            }
        }

        
        
        public virtual bool Exists
        {
            get
            {
                try
                {
                    VerifyCanLoad();
                    return true;
                }
                catch (Exception)
                {
                    return false;
                }
            }
        }
    }
}<|MERGE_RESOLUTION|>--- conflicted
+++ resolved
@@ -9,13 +9,8 @@
     public abstract class Store : IStore
     {
         protected EngineConfiguration _config;
-<<<<<<< HEAD
-        protected ISerializer _serializer;
-        protected static ILog _log = LogManager.GetCurrentClassLogger();
-=======
         protected ISerializer _serializer;
         protected static ILogger _log = LogProvider.Factory.GetLoggerForCallingType();
->>>>>>> 28c8b1dd
 
         private List<Snapshot> _snapshots;
         public IEnumerable<Snapshot> Snapshots
