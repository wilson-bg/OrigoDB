using System;
using Common.Logging;

namespace OrigoDB.Core
{
    /// <summary>
    /// An optimistic kernel writes to the log before aquiring the
    /// write lock and applying the command to the model. If the
    /// command fails a rollback marker is written to the log and
    /// the system is rolled back by doing a full restore.
    /// </summary>
    public class OptimisticKernel : Kernel
    {
<<<<<<< HEAD
        private static ILog _log = LogManager.GetCurrentClassLogger();
=======
        private static ILogger _logger = LogProvider.Factory.GetLoggerForCallingType();
>>>>>>> 28c8b1dd

        protected object _commandLock = new object();

        public OptimisticKernel(EngineConfiguration config, IStore store)
            : base(config, store)
        {

        }

        public override object ExecuteCommand(Command command)
        {
            lock (_commandLock)
            {
                try
                {
                    _commandJournal.Append(command);
                    _synchronizer.EnterUpgrade();
                    command.PrepareStub(_model);
                    _synchronizer.EnterWrite();
                    try
                    {
                        return command.ExecuteStub(_model);
                    }
                    catch (Exception)
                    {
<<<<<<< HEAD
                        _log.Error(ex);
=======
>>>>>>> 28c8b1dd
                        _commandJournal.WriteRollbackMarker(); //todo: wrap in try and throw a special exception upon failure
                        throw;
                    }
                }
                catch (CommandAbortedException)
                {
                    throw;
                }
                catch (Exception)
                {
                    Restore();
                    throw;
                }
                finally
                {
                    _synchronizer.Exit();
                }
            }
        }
    }
}<|MERGE_RESOLUTION|>--- conflicted
+++ resolved
@@ -11,11 +11,7 @@
     /// </summary>
     public class OptimisticKernel : Kernel
     {
-<<<<<<< HEAD
-        private static ILog _log = LogManager.GetCurrentClassLogger();
-=======
         private static ILogger _logger = LogProvider.Factory.GetLoggerForCallingType();
->>>>>>> 28c8b1dd
 
         protected object _commandLock = new object();
 
@@ -41,10 +37,6 @@
                     }
                     catch (Exception)
                     {
-<<<<<<< HEAD
-                        _log.Error(ex);
-=======
->>>>>>> 28c8b1dd
                         _commandJournal.WriteRollbackMarker(); //todo: wrap in try and throw a special exception upon failure
                         throw;
                     }
