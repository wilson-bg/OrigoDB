﻿using System;
using System.Linq;
using Common.Logging;
using OrigoDB.Core.Utilities;

namespace OrigoDB.Core
{

    /// <summary>
    /// The kernel coordinates concurrent access to the
    /// model and executes commands and queries
    /// </summary>
    public abstract class Kernel : IDisposable
    {
	    internal ICommandJournal CommandJournal { get { return _commandJournal; }}
	    internal IStore Store { get { return _store; } }

<<<<<<< HEAD
        private static ILog _log = LogManager.GetCurrentClassLogger();
=======
        private static ILogger _log = LogProvider.Factory.GetLoggerForCallingType();
>>>>>>> 28c8b1dd

        protected Model _model;

        protected readonly EngineConfiguration _config;
        protected readonly ICommandJournal _commandJournal;
        protected readonly ISynchronizer _synchronizer;
        protected readonly ISerializer _serializer;
        protected readonly IStore _store;

        /// <summary>
        /// Apply the command to the model and save it to the journal, 
        /// not necessarily in that order
        /// </summary>
        public abstract object ExecuteCommand(Command command);

        public virtual T ExecuteQuery<M, T>(Query<M, T> query) where M : Model
        {
            try
            {
                _synchronizer.EnterRead();
                object result = query.ExecuteStub(_model as M);
                EnsureSafeResults(ref result, query);
                return (T)result;
            }
            catch (TimeoutException)
            {
                //ThrowIfDisposed();
                throw;
            }
            finally
            {
                _synchronizer.Exit();
            }            
        }

        protected Kernel(EngineConfiguration config, IStore store)
        {
            _config = config;
            _commandJournal = config.CreateCommandJournal(store);
            _synchronizer = _config.CreateSynchronizer();
            _serializer = config.CreateSerializer();
            _store = store;
        }

        /// <summary>
        /// Make sure we don't return direct references to mutable objects within the model
        /// </summary>
        protected void EnsureSafeResults(ref object graph, IOperationWithResult operation)
        {
            if (_config.EnsureSafeResults && graph != null)
            {
                bool operationIsResponsible = operation != null && operation.ResultIsSafe;

                if (!operationIsResponsible && !graph.IsImmutable())
                {
                    graph = _serializer.Clone(graph);
                }
            }
        }

        protected void Restore()
        {
            Restore(() => (Model)Activator.CreateInstance(_model.GetType()));
        }
        /// <summary>
        /// Restore the model from the latest snapshot and replay subsequent commands
        /// </summary>
        /// <param name="constructor">Used to create the initial model if there is no snapshot</param>
        public virtual void Restore<M>(Func<M> constructor = null) where M : Model
        {

            constructor = constructor ?? Activator.CreateInstance<M>;

            long lastEntryIdExecuted;
            _model = _store.LoadMostRecentSnapshot(out lastEntryIdExecuted);

            if (_model == null) _model = constructor.Invoke();

            _model.SnapshotRestored();
            foreach (var command in _commandJournal.GetEntriesFrom(lastEntryIdExecuted).Select(entry => entry.Item))
            {
                command.Redo(_model);
            }
            _model.JournalRestored();
        }

        /// <summary>
        /// Provide synchronized read access to the model
        /// </summary>
        /// <typeparam name="T"></typeparam>
        /// <param name="readAction"></param>
        /// <returns></returns>
        public T Read<T>(Func<Model, T> readAction)
        {
            try
            {
                _synchronizer.EnterRead();
                return readAction.Invoke(_model);
            }
            finally
            {
                _synchronizer.Exit();
            }
        }

        /// <summary>
        /// Provides synchronized read access to the model
        /// </summary>
        /// <param name="readAction"></param>
        public void Read(Action<Model> readAction)
        {
            Read((m) => {
                readAction.Invoke(m);
                return 0;
            });
        }

        public void Dispose()
        {
            _commandJournal.Dispose();
        }


        /// <summary>
        /// Writes a snapshot to the <see cref="IStore"/>
        /// </summary>
        internal void CreateSnapshot()
        {
            long lastEntryId = _commandJournal.LastEntryId;
            _log.Info("BeginSnapshot:" + lastEntryId);
            Read(m => _store.WriteSnapshot(m, lastEntryId));
            _log.Info("EndSnapshot:" + lastEntryId);

        }
    }
}<|MERGE_RESOLUTION|>--- conflicted
+++ resolved
@@ -15,11 +15,7 @@
 	    internal ICommandJournal CommandJournal { get { return _commandJournal; }}
 	    internal IStore Store { get { return _store; } }
 
-<<<<<<< HEAD
-        private static ILog _log = LogManager.GetCurrentClassLogger();
-=======
         private static ILogger _log = LogProvider.Factory.GetLoggerForCallingType();
->>>>>>> 28c8b1dd
 
         protected Model _model;
 
