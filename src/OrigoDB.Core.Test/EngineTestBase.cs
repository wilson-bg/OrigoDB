using System;
using System.IO;
using System.Threading;
using OrigoDB.Modules.SqlStorage;
using Microsoft.VisualStudio.TestTools.UnitTesting;

namespace OrigoDB.Core.Test
{
    [TestClass]
    public class EngineTestBase
    {
<<<<<<< HEAD
        //protected MemorySink _memoryLogWriter = new MemorySink();

=======
>>>>>>> 28c8b1dd

        public Engine Engine { get; set; }
        public String Path { get; set; }


	    [TestInitialize]
        public void MyTestInitialize() 
        {
            Path = Guid.NewGuid().ToString();
<<<<<<< HEAD
            
           // (LogProvider.Factory as LogFactory).Kernel.AddWriter(_memoryLogWriter);
            //_memoryLogWriter.Clear();
            
        }

        public void WriteLog()
        {

            //if (!_memoryLogWriter.Messages.Any()) return;
            Console.WriteLine("------------------------------");
            Console.WriteLine(" LOG");
            Console.WriteLine("------------------------------");
            //foreach (var message in _memoryLogWriter.Messages)
            //{
            //    Console.WriteLine((string) message);
            //}
        }
=======
        }

>>>>>>> 28c8b1dd

        [TestCleanup()]
        public void MyTestCleanup() 
        {
			//Clear cached engines
			Config.Engines.CloseAll();

            if (Engine != null)
            {
                Engine.Close();
                Thread.Sleep(50);
                if (Directory.Exists(Path)) new DirectoryInfo(Path).Delete(true);
            }
            Console.WriteLine("Path:" + Path);
<<<<<<< HEAD
            WriteLog();

            //(LogProvider.Factory as LogFactory).Kernel.RemoveWriter(_memoryLogWriter);
=======
        
>>>>>>> 28c8b1dd
        }

        /// <summary>
        /// modify this method to switch between different configurations
        /// todo: use
        /// </summary>
        /// <returns></returns>
        public EngineConfiguration CreateConfig()
        {
            return CreateNonPersistingConfig();
        }

        public EngineConfiguration CreateNonPersistingConfig()
        {
            var config = new EngineConfiguration();
            config.SetStoreFactory(cfg => new InMemoryStore(config));
            config.Location.OfJournal = Path;
            return config;
        }

        private EngineConfiguration CreateFileConfig()

        {
            var config = EngineConfiguration.Create();

            //Connection string name in app.config file
            config.Location.OfJournal = Path;
            config.SnapshotBehavior = SnapshotBehavior.None;
            config.Synchronization = SynchronizationMode.ReadWrite;
            return config;
            
        }

        protected SqlEngineConfiguration CreateSqlConfig()
        {
            var config = new SqlEngineConfiguration();
            
            //Connection string name in app.config file
            config.Location.OfJournal = "livedbstorage";
            config.Location.OfSnapshots = Path;

            //new table for every test. Cleanup your test database later
            config.JournalTableName = Path;

            config.SnapshotBehavior = SnapshotBehavior.None;
            config.Synchronization = SynchronizationMode.ReadWrite;
            return config;
        }

        protected void DeleteFromDefaultLocation<M>() where M : Model
        {
            var config = new EngineConfiguration();
            config.Location.SetLocationFromType<M>();
            var dirInfo = new DirectoryInfo(config.Location.OfJournal);
            if (dirInfo.Exists)
            {
                dirInfo.Delete(recursive: true);
                Thread.Sleep(TimeSpan.FromMilliseconds(200));
            }
        }
    }
}<|MERGE_RESOLUTION|>--- conflicted
+++ resolved
@@ -1,131 +1,101 @@
-using System;
-using System.IO;
-using System.Threading;
-using OrigoDB.Modules.SqlStorage;
-using Microsoft.VisualStudio.TestTools.UnitTesting;
-
-namespace OrigoDB.Core.Test
-{
-    [TestClass]
-    public class EngineTestBase
-    {
-<<<<<<< HEAD
-        //protected MemorySink _memoryLogWriter = new MemorySink();
-
-=======
->>>>>>> 28c8b1dd
-
-        public Engine Engine { get; set; }
-        public String Path { get; set; }
-
-
-	    [TestInitialize]
-        public void MyTestInitialize() 
-        {
-            Path = Guid.NewGuid().ToString();
-<<<<<<< HEAD
-            
-           // (LogProvider.Factory as LogFactory).Kernel.AddWriter(_memoryLogWriter);
-            //_memoryLogWriter.Clear();
-            
-        }
-
-        public void WriteLog()
-        {
-
-            //if (!_memoryLogWriter.Messages.Any()) return;
-            Console.WriteLine("------------------------------");
-            Console.WriteLine(" LOG");
-            Console.WriteLine("------------------------------");
-            //foreach (var message in _memoryLogWriter.Messages)
-            //{
-            //    Console.WriteLine((string) message);
-            //}
-        }
-=======
-        }
-
->>>>>>> 28c8b1dd
-
-        [TestCleanup()]
-        public void MyTestCleanup() 
-        {
-			//Clear cached engines
-			Config.Engines.CloseAll();
-
-            if (Engine != null)
-            {
-                Engine.Close();
-                Thread.Sleep(50);
-                if (Directory.Exists(Path)) new DirectoryInfo(Path).Delete(true);
-            }
-            Console.WriteLine("Path:" + Path);
-<<<<<<< HEAD
-            WriteLog();
-
-            //(LogProvider.Factory as LogFactory).Kernel.RemoveWriter(_memoryLogWriter);
-=======
-        
->>>>>>> 28c8b1dd
-        }
-
-        /// <summary>
-        /// modify this method to switch between different configurations
-        /// todo: use
-        /// </summary>
-        /// <returns></returns>
-        public EngineConfiguration CreateConfig()
-        {
-            return CreateNonPersistingConfig();
-        }
-
-        public EngineConfiguration CreateNonPersistingConfig()
-        {
-            var config = new EngineConfiguration();
-            config.SetStoreFactory(cfg => new InMemoryStore(config));
-            config.Location.OfJournal = Path;
-            return config;
-        }
-
-        private EngineConfiguration CreateFileConfig()
-
-        {
-            var config = EngineConfiguration.Create();
-
-            //Connection string name in app.config file
-            config.Location.OfJournal = Path;
-            config.SnapshotBehavior = SnapshotBehavior.None;
-            config.Synchronization = SynchronizationMode.ReadWrite;
-            return config;
-            
-        }
-
-        protected SqlEngineConfiguration CreateSqlConfig()
-        {
-            var config = new SqlEngineConfiguration();
-            
-            //Connection string name in app.config file
-            config.Location.OfJournal = "livedbstorage";
-            config.Location.OfSnapshots = Path;
-
-            //new table for every test. Cleanup your test database later
-            config.JournalTableName = Path;
-
-            config.SnapshotBehavior = SnapshotBehavior.None;
-            config.Synchronization = SynchronizationMode.ReadWrite;
-            return config;
-        }
-
-        protected void DeleteFromDefaultLocation<M>() where M : Model
-        {
-            var config = new EngineConfiguration();
-            config.Location.SetLocationFromType<M>();
-            var dirInfo = new DirectoryInfo(config.Location.OfJournal);
-            if (dirInfo.Exists)
-            {
-                dirInfo.Delete(recursive: true);
-                Thread.Sleep(TimeSpan.FromMilliseconds(200));
-            }
-        }
-    }
+using System;
+using System.IO;
+using System.Linq;
+using System.Threading;
+using OrigoDB.Core.Logging;
+using OrigoDB.Modules.SqlStorage;
+using Microsoft.VisualStudio.TestTools.UnitTesting;
+
+namespace OrigoDB.Core.Test
+{
+    [TestClass]
+    public class EngineTestBase
+    {
+
+        public Engine Engine { get; set; }
+        public String Path { get; set; }
+
+
+	    [TestInitialize]
+        public void MyTestInitialize() 
+        {
+            Path = Guid.NewGuid().ToString();
+        }
+
+
+        [TestCleanup()]
+        public void MyTestCleanup() 
+        {
+			//Clear cached engines
+			Config.Engines.CloseAll();
+
+            if (Engine != null)
+            {
+                Engine.Close();
+                Thread.Sleep(50);
+                if (Directory.Exists(Path)) new DirectoryInfo(Path).Delete(true);
+            }
+            Console.WriteLine("Path:" + Path);
+        
+        }
+
+        /// <summary>
+        /// modify this method to switch between different configurations
+        /// todo: use
+        /// </summary>
+        /// <returns></returns>
+        public EngineConfiguration CreateConfig()
+        {
+            return CreateNonPersistingConfig();
+        }
+
+        public EngineConfiguration CreateNonPersistingConfig()
+        {
+            var config = new EngineConfiguration();
+            config.SetStoreFactory(cfg => new InMemoryStore(config));
+            config.Location.OfJournal = Path;
+            return config;
+        }
+
+        private EngineConfiguration CreateFileConfig()
+
+        {
+            var config = EngineConfiguration.Create();
+
+            //Connection string name in app.config file
+            config.Location.OfJournal = Path;
+            config.SnapshotBehavior = SnapshotBehavior.None;
+            config.Synchronization = SynchronizationMode.ReadWrite;
+            return config;
+            
+        }
+
+        protected SqlEngineConfiguration CreateSqlConfig()
+        {
+            var config = new SqlEngineConfiguration();
+            
+            //Connection string name in app.config file
+            config.Location.OfJournal = "livedbstorage";
+            config.Location.OfSnapshots = Path;
+
+            //new table for every test. Cleanup your test database later
+            config.JournalTableName = Path;
+
+            config.SnapshotBehavior = SnapshotBehavior.None;
+            config.Synchronization = SynchronizationMode.ReadWrite;
+            return config;
+        }
+
+        protected void DeleteFromDefaultLocation<M>() where M : Model
+        {
+            var config = new EngineConfiguration();
+            config.Location.SetLocationFromType<M>();
+            var dirInfo = new DirectoryInfo(config.Location.OfJournal);
+            if (dirInfo.Exists)
+            {
+                dirInfo.Delete(recursive: true);
+                Thread.Sleep(TimeSpan.FromMilliseconds(200));
+            }
+        }
+    }
 }