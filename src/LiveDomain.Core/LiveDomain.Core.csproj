--- conflicted
+++ resolved
@@ -1,149 +1,144 @@
-﻿<?xml version="1.0" encoding="utf-8"?>
-<Project ToolsVersion="4.0" DefaultTargets="Build" xmlns="http://schemas.microsoft.com/developer/msbuild/2003">
-  <PropertyGroup>
-    <Configuration Condition=" '$(Configuration)' == '' ">Debug</Configuration>
-    <Platform Condition=" '$(Platform)' == '' ">AnyCPU</Platform>
-    <ProductVersion>8.0.30703</ProductVersion>
-    <SchemaVersion>2.0</SchemaVersion>
-    <ProjectGuid>{CC2165E7-5F7F-41E2-8A1C-28AF88BA7AA1}</ProjectGuid>
-    <OutputType>Library</OutputType>
-    <AppDesignerFolder>Properties</AppDesignerFolder>
-    <RootNamespace>LiveDomain.Core</RootNamespace>
-    <AssemblyName>LiveDomain.Core</AssemblyName>
-    <TargetFrameworkVersion>v4.0</TargetFrameworkVersion>
-    <FileAlignment>512</FileAlignment>
-    <SccProjectName>
-    </SccProjectName>
-    <SccLocalPath>
-    </SccLocalPath>
-    <SccAuxPath>
-    </SccAuxPath>
-    <SccProvider>
-    </SccProvider>
-    <TargetFrameworkProfile />
-    <SolutionDir Condition="$(SolutionDir) == '' Or $(SolutionDir) == '*Undefined*'">..\..\src\</SolutionDir>
-    <RestorePackages>true</RestorePackages>
-  </PropertyGroup>
-  <PropertyGroup Condition=" '$(Configuration)|$(Platform)' == 'Debug|AnyCPU' ">
-    <DebugSymbols>true</DebugSymbols>
-    <DebugType>full</DebugType>
-    <Optimize>false</Optimize>
-    <OutputPath>bin\Debug\</OutputPath>
-    <DefineConstants>TRACE;DEBUG</DefineConstants>
-    <ErrorReport>prompt</ErrorReport>
-    <WarningLevel>4</WarningLevel>
-  </PropertyGroup>
-  <PropertyGroup Condition=" '$(Configuration)|$(Platform)' == 'Release|AnyCPU' ">
-    <DebugType>pdbonly</DebugType>
-    <Optimize>true</Optimize>
-    <OutputPath>bin\Release\</OutputPath>
-    <DefineConstants>TRACE</DefineConstants>
-    <ErrorReport>prompt</ErrorReport>
-    <WarningLevel>4</WarningLevel>
-  </PropertyGroup>
-  <ItemGroup>
-    <Reference Include="System" />
-    <Reference Include="System.ComponentModel.Composition" />
-    <Reference Include="System.configuration" />
-    <Reference Include="System.Core" />
-    <Reference Include="System.XML" />
-  </ItemGroup>
-  <ItemGroup>
-<<<<<<< HEAD
-    <Compile Include="Command%28M%29.cs" />
-    <Compile Include="CommandAbortedException.cs" />
-    <Compile Include="CommandWithResult%28M,R%29.cs" />
-=======
-    <Compile Include="Command[M].cs" />
-    <Compile Include="CommandWithResult[M,R].cs" />
->>>>>>> 9322f976
-    <Compile Include="Configuration\CompressionMethod.cs" />
-    <Compile Include="Configuration\Configuration.cs" />
-    <Compile Include="Configuration\Location.cs" />
-    <Compile Include="Journaling\NullJournalWriter.cs" />
-    <Compile Include="Logging\ILogFactory.cs" />
-    <Compile Include="Logging\InternalLogFactory.cs" />
-    <Compile Include="Logging\SingletonLogFactory.cs" />
-    <Compile Include="RolloverStrategy.cs" />
-    <Compile Include="Proxy\ModelProxy.cs" />
-    <Compile Include="Proxy\ProxyMethodAttribute.cs" />
-    <Compile Include="Proxy\ReflectionCommand.cs" />
-    <Compile Include="Proxy\ReflectionHelper.cs" />
-    <Compile Include="Proxy\ReflectionQuery.cs" />
-    <Compile Include="Security\NullAuthorizer.cs" />
-    <Compile Include="Security\IAuthenticator.cs" />
-    <Compile Include="Security\IAuthorizer.cs" />
-    <Compile Include="Logging\FileLogger.cs" />
-    <Compile Include="Logging\InMemoryLogger.cs" />
-    <Compile Include="Logging\Logger.cs" />
-    <Compile Include="Logging\ILog.cs" />
-    <Compile Include="Journaling\AsynchronousJournalWriter.cs" />
-    <Compile Include="Command.cs" />
-    <Compile Include="Journaling\CommandJournal.cs" />
-    <Compile Include="Configuration\SynchronizationMode.cs" />
-    <Compile Include="Engine.cs" />
-    <Compile Include="Configuration\EngineConfiguration.cs" />
-    <Compile Include="Engine[M].cs" />
-    <Compile Include="Journaling\ICommandJournal.cs" />
-    <Compile Include="Configuration\JournalWriterMode.cs" />
-    <Compile Include="Logging\NullLogger.cs" />
-    <Compile Include="Security\SecurityModel.cs" />
-    <Compile Include="Security\MatchAllRule.cs" />
-    <Compile Include="Security\Permission.cs" />
-    <Compile Include="Security\PermissionSet.cs" />
-    <Compile Include="Security\LiveDomainPrincipal.cs" />
-    <Compile Include="Security\Role.cs" />
-    <Compile Include="Security\Rule[T].cs" />
-    <Compile Include="Security\Authenticator.cs" />
-    <Compile Include="Security\TypeBasedPermissionSet.cs" />
-    <Compile Include="Security\TypeBasedRule.cs" />
-    <Compile Include="Storage\IStore.cs" />
-    <Compile Include="Storage\JournalFile.cs" />
-    <Compile Include="Storage\Snapshot.cs" />
-    <Compile Include="Storage\Store.cs" />
-    <Compile Include="TinyIoC.cs" />
-    <Compile Include="Utilities\Extensions.cs" />
-    <Compile Include="Utilities\TypeExtensions.cs" />
-    <Compile Include="Security\User.cs" />
-    <Compile Include="Storage\StoreType.cs" />
-    <Compile Include="Storage\ISerializer.cs" />
-    <Compile Include="Configuration\ObjectFormatting.cs" />
-    <Compile Include="Configuration\SnapshotBehavior.cs" />
-    <Compile Include="Synchronization\ISynchronizer.cs" />
-    <Compile Include="Journaling\IJournalWriter.cs" />
-    <Compile Include="ITransactionHandler.cs" />
-    <Compile Include="Journaling\JournalEntry.cs" />
-    <Compile Include="Model.cs" />
-    <Compile Include="Synchronization\NullSynchronizer.cs" />
-    <Compile Include="Properties\AssemblyInfo.cs" />
-    <Compile Include="Query.cs" />
-    <Compile Include="Synchronization\ReadWriteSynchronizer.cs" />
-    <Compile Include="Storage\Serializer.cs" />
-    <Compile Include="ServerResponse.cs" />
-    <Compile Include="Synchronization\ExclusiveSynchronizer.cs" />
-    <Compile Include="Storage\FileStore.cs" />
-    <Compile Include="Journaling\StreamJournalWriter.cs" />
-    <Compile Include="Utilities\PasswordHasher.cs" />
-    <Compile Include="Utilities\DirectoryEx.cs" />
-  </ItemGroup>
-  <ItemGroup>
-    <Content Include="Changes.txt" />
-    <Content Include="License.txt" />
-  </ItemGroup>
-  <ItemGroup>
-    <None Include="Storage\Filestorage.cd" />
-    <None Include="Core.Public.cd" />
-    <None Include="packages.config" />
-    <None Include="Security\ClassDiagram2.cd" />
-  </ItemGroup>
-  <ItemGroup />
-  <Import Project="$(MSBuildToolsPath)\Microsoft.CSharp.targets" />
-  <Import Project="$(SolutionDir)\.nuget\nuget.targets" />
-  <!-- To modify your build process, add your task inside one of the targets below and uncomment it. 
-       Other similar extension points exist, see Microsoft.Common.targets.
-  <Target Name="BeforeBuild">
-  </Target>
-  <Target Name="AfterBuild">
-  </Target>
-  -->
+﻿<?xml version="1.0" encoding="utf-8"?>
+<Project ToolsVersion="4.0" DefaultTargets="Build" xmlns="http://schemas.microsoft.com/developer/msbuild/2003">
+  <PropertyGroup>
+    <Configuration Condition=" '$(Configuration)' == '' ">Debug</Configuration>
+    <Platform Condition=" '$(Platform)' == '' ">AnyCPU</Platform>
+    <ProductVersion>8.0.30703</ProductVersion>
+    <SchemaVersion>2.0</SchemaVersion>
+    <ProjectGuid>{CC2165E7-5F7F-41E2-8A1C-28AF88BA7AA1}</ProjectGuid>
+    <OutputType>Library</OutputType>
+    <AppDesignerFolder>Properties</AppDesignerFolder>
+    <RootNamespace>LiveDomain.Core</RootNamespace>
+    <AssemblyName>LiveDomain.Core</AssemblyName>
+    <TargetFrameworkVersion>v4.0</TargetFrameworkVersion>
+    <FileAlignment>512</FileAlignment>
+    <SccProjectName>
+    </SccProjectName>
+    <SccLocalPath>
+    </SccLocalPath>
+    <SccAuxPath>
+    </SccAuxPath>
+    <SccProvider>
+    </SccProvider>
+    <TargetFrameworkProfile />
+    <SolutionDir Condition="$(SolutionDir) == '' Or $(SolutionDir) == '*Undefined*'">..\..\src\</SolutionDir>
+    <RestorePackages>true</RestorePackages>
+  </PropertyGroup>
+  <PropertyGroup Condition=" '$(Configuration)|$(Platform)' == 'Debug|AnyCPU' ">
+    <DebugSymbols>true</DebugSymbols>
+    <DebugType>full</DebugType>
+    <Optimize>false</Optimize>
+    <OutputPath>bin\Debug\</OutputPath>
+    <DefineConstants>TRACE;DEBUG</DefineConstants>
+    <ErrorReport>prompt</ErrorReport>
+    <WarningLevel>4</WarningLevel>
+  </PropertyGroup>
+  <PropertyGroup Condition=" '$(Configuration)|$(Platform)' == 'Release|AnyCPU' ">
+    <DebugType>pdbonly</DebugType>
+    <Optimize>true</Optimize>
+    <OutputPath>bin\Release\</OutputPath>
+    <DefineConstants>TRACE</DefineConstants>
+    <ErrorReport>prompt</ErrorReport>
+    <WarningLevel>4</WarningLevel>
+  </PropertyGroup>
+  <ItemGroup>
+    <Reference Include="System" />
+    <Reference Include="System.ComponentModel.Composition" />
+    <Reference Include="System.configuration" />
+    <Reference Include="System.Core" />
+    <Reference Include="System.XML" />
+  </ItemGroup>
+  <ItemGroup>
+    <Compile Include="Command[M].cs" />
+    <Compile Include="CommandWithResult[M,R].cs" />
+    <Compile Include="Configuration\CompressionMethod.cs" />
+    <Compile Include="Configuration\Configuration.cs" />
+    <Compile Include="Configuration\Location.cs" />
+    <Compile Include="Journaling\NullJournalWriter.cs" />
+    <Compile Include="Logging\ILogFactory.cs" />
+    <Compile Include="Logging\InternalLogFactory.cs" />
+    <Compile Include="Logging\SingletonLogFactory.cs" />
+    <Compile Include="RolloverStrategy.cs" />
+    <Compile Include="Proxy\ModelProxy.cs" />
+    <Compile Include="Proxy\ProxyMethodAttribute.cs" />
+    <Compile Include="Proxy\ReflectionCommand.cs" />
+    <Compile Include="Proxy\ReflectionHelper.cs" />
+    <Compile Include="Proxy\ReflectionQuery.cs" />
+    <Compile Include="Security\NullAuthorizer.cs" />
+    <Compile Include="Security\IAuthenticator.cs" />
+    <Compile Include="Security\IAuthorizer.cs" />
+    <Compile Include="Logging\FileLogger.cs" />
+    <Compile Include="Logging\InMemoryLogger.cs" />
+    <Compile Include="Logging\Logger.cs" />
+    <Compile Include="Logging\ILog.cs" />
+    <Compile Include="Journaling\AsynchronousJournalWriter.cs" />
+    <Compile Include="Command.cs" />
+    <Compile Include="CommandAbortedException.cs" />
+    <Compile Include="Journaling\CommandJournal.cs" />
+    <Compile Include="Configuration\SynchronizationMode.cs" />
+    <Compile Include="Engine.cs" />
+    <Compile Include="Configuration\EngineConfiguration.cs" />
+    <Compile Include="Engine[M].cs" />
+    <Compile Include="Journaling\ICommandJournal.cs" />
+    <Compile Include="Configuration\JournalWriterMode.cs" />
+    <Compile Include="Logging\NullLogger.cs" />
+    <Compile Include="Security\SecurityModel.cs" />
+    <Compile Include="Security\MatchAllRule.cs" />
+    <Compile Include="Security\Permission.cs" />
+    <Compile Include="Security\PermissionSet.cs" />
+    <Compile Include="Security\LiveDomainPrincipal.cs" />
+    <Compile Include="Security\Role.cs" />
+    <Compile Include="Security\Rule[T].cs" />
+    <Compile Include="Security\Authenticator.cs" />
+    <Compile Include="Security\TypeBasedPermissionSet.cs" />
+    <Compile Include="Security\TypeBasedRule.cs" />
+    <Compile Include="Storage\IStore.cs" />
+    <Compile Include="Storage\JournalFile.cs" />
+    <Compile Include="Storage\Snapshot.cs" />
+    <Compile Include="Storage\Store.cs" />
+    <Compile Include="TinyIoC.cs" />
+    <Compile Include="Utilities\Extensions.cs" />
+    <Compile Include="Utilities\TypeExtensions.cs" />
+    <Compile Include="Security\User.cs" />
+    <Compile Include="Storage\StoreType.cs" />
+    <Compile Include="Storage\ISerializer.cs" />
+    <Compile Include="Configuration\ObjectFormatting.cs" />
+    <Compile Include="Configuration\SnapshotBehavior.cs" />
+    <Compile Include="Synchronization\ISynchronizer.cs" />
+    <Compile Include="Journaling\IJournalWriter.cs" />
+    <Compile Include="ITransactionHandler.cs" />
+    <Compile Include="Journaling\JournalEntry.cs" />
+    <Compile Include="Model.cs" />
+    <Compile Include="Synchronization\NullSynchronizer.cs" />
+    <Compile Include="Properties\AssemblyInfo.cs" />
+    <Compile Include="Query.cs" />
+    <Compile Include="Synchronization\ReadWriteSynchronizer.cs" />
+    <Compile Include="Storage\Serializer.cs" />
+    <Compile Include="ServerResponse.cs" />
+    <Compile Include="Synchronization\ExclusiveSynchronizer.cs" />
+    <Compile Include="Storage\FileStore.cs" />
+    <Compile Include="Journaling\StreamJournalWriter.cs" />
+    <Compile Include="Utilities\PasswordHasher.cs" />
+    <Compile Include="Utilities\DirectoryEx.cs" />
+  </ItemGroup>
+  <ItemGroup>
+    <Content Include="Changes.txt" />
+    <Content Include="License.txt" />
+  </ItemGroup>
+  <ItemGroup>
+    <None Include="Storage\Filestorage.cd" />
+    <None Include="Core.Public.cd" />
+    <None Include="packages.config" />
+    <None Include="Security\ClassDiagram2.cd" />
+  </ItemGroup>
+  <ItemGroup />
+  <Import Project="$(MSBuildToolsPath)\Microsoft.CSharp.targets" />
+  <Import Project="$(SolutionDir)\.nuget\nuget.targets" />
+  <!-- To modify your build process, add your task inside one of the targets below and uncomment it. 
+       Other similar extension points exist, see Microsoft.Common.targets.
+  <Target Name="BeforeBuild">
+  </Target>
+  <Target Name="AfterBuild">
+  </Target>
+  -->
 </Project>