using System.Collections.Generic;
using System.Linq;
using System.Threading;

namespace LiveDomain.Core
{
<<<<<<< HEAD
    public abstract class ClusterClient<M> : IEngine<M> where M : Model
    {
        List<IEngine<M>> _nodes = new List<IEngine<M>>();

        public List<IEngine<M>> Nodes
        {
            get { return _nodes; }
        }
=======
	public abstract class ClusterClient<M> : ClusterClient<M, IEngine<M>> where M : Model
	{
	}

	public abstract class ClusterClient<M,N> : IEngine<M> where M : Model
	{
		List<N> _nodes = new List<N>();

		public List<N> Nodes
		{
			get { return _nodes; }
		}
>>>>>>> 5fd77534

        public abstract T Execute<S, T>(Query<S, T> queryForSubModel) where S : Model;
        public abstract void Execute<T>(Command<T> command) where T : Model;
        public abstract T Execute<S, T>(CommandWithResult<S, T> command) where S : Model;
    }
}<|MERGE_RESOLUTION|>--- conflicted
+++ resolved
@@ -4,16 +4,6 @@
 
 namespace LiveDomain.Core
 {
-<<<<<<< HEAD
-    public abstract class ClusterClient<M> : IEngine<M> where M : Model
-    {
-        List<IEngine<M>> _nodes = new List<IEngine<M>>();
-
-        public List<IEngine<M>> Nodes
-        {
-            get { return _nodes; }
-        }
-=======
 	public abstract class ClusterClient<M> : ClusterClient<M, IEngine<M>> where M : Model
 	{
 	}
@@ -26,10 +16,13 @@
 		{
 			get { return _nodes; }
 		}
->>>>>>> 5fd77534
 
-        public abstract T Execute<S, T>(Query<S, T> queryForSubModel) where S : Model;
-        public abstract void Execute<T>(Command<T> command) where T : Model;
-        public abstract T Execute<S, T>(CommandWithResult<S, T> command) where S : Model;
-    }
+		#region Implementation of IEngine<M>
+
+		public abstract T Execute<T>(Query<M, T> query);
+		public abstract void Execute(Command<M> command);
+		public abstract T Execute<T>(CommandWithResult<M, T> command);
+
+		#endregion
+	}
 }